--- conflicted
+++ resolved
@@ -1,54 +1,49 @@
-package ampapi
-
-import (
-	"io"
-	"net/http"
-	"regexp"
-)
-
-func GetToken() (string, error) {
-	req, err := http.NewRequest("GET", "https://music.apple.com", nil)
-	if err != nil {
-		return "", err
-	}
-
-	resp, err := http.DefaultClient.Do(req)
-	if err != nil {
-		return "", err
-	}
-	defer resp.Body.Close()
-
-	body, err := io.ReadAll(resp.Body)
-	if err != nil {
-		return "", err
-	}
-
-<<<<<<< HEAD
-	regex := regexp.MustCompile(`/assets/index~[^/]+\.js`)
-=======
-	regex := regexp.MustCompile(`/assets/index-legacy~[^"'\s]+\.js`)
->>>>>>> 1156f4f2
-	indexJsUri := regex.FindString(string(body))
-
-	req, err = http.NewRequest("GET", "https://music.apple.com"+indexJsUri, nil)
-	if err != nil {
-		return "", err
-	}
-
-	resp, err = http.DefaultClient.Do(req)
-	if err != nil {
-		return "", err
-	}
-	defer resp.Body.Close()
-
-	body, err = io.ReadAll(resp.Body)
-	if err != nil {
-		return "", err
-	}
-
-	regex = regexp.MustCompile(`eyJh([^"]*)`)
-	token := regex.FindString(string(body))
-
-	return token, nil
-}
-
+package ampapi
+
+import (
+	"io"
+	"net/http"
+	"regexp"
+)
+
+func GetToken() (string, error) {
+	req, err := http.NewRequest("GET", "https://music.apple.com", nil)
+	if err != nil {
+		return "", err
+	}
+
+	resp, err := http.DefaultClient.Do(req)
+	if err != nil {
+		return "", err
+	}
+	defer resp.Body.Close()
+
+	body, err := io.ReadAll(resp.Body)
+	if err != nil {
+		return "", err
+	}
+
+	regex := regexp.MustCompile(`/assets/index~[^/]+\.js`)
+	indexJsUri := regex.FindString(string(body))
+
+	req, err = http.NewRequest("GET", "https://music.apple.com"+indexJsUri, nil)
+	if err != nil {
+		return "", err
+	}
+
+	resp, err = http.DefaultClient.Do(req)
+	if err != nil {
+		return "", err
+	}
+	defer resp.Body.Close()
+
+	body, err = io.ReadAll(resp.Body)
+	if err != nil {
+		return "", err
+	}
+
+	regex = regexp.MustCompile(`eyJh([^"]*)`)
+	token := regex.FindString(string(body))
+
+	return token, nil
+}