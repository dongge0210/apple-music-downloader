<<<<<<< HEAD
package main

import (
	"bufio"
	"bytes"
	"encoding/json"
	"errors"
	"fmt"
	"io"
	"log"
	"net"
	"net/http"
	"net/url"
	"os"
	"os/exec"
	"path/filepath"
	"regexp"
	"sort"
	"strconv"
	"strings"
	"time"

	"main/utils/lyrics"
	"main/utils/runv2"
	"main/utils/runv3"
	"main/utils/structs"

	"github.com/fatih/color"
	"github.com/grafov/m3u8"
	"github.com/olekukonko/tablewriter"
	"github.com/spf13/pflag"
	"github.com/zhaarey/go-mp4tag"
	"gopkg.in/yaml.v2"
)

var (
	forbiddenNames = regexp.MustCompile(`[/\\<>:"|?*]`)
	dl_atmos       bool
	dl_aac         bool
	dl_select      bool
	dl_song        bool
	artist_select  bool
	debug_mode     bool
	alac_max       *int
	atmos_max      *int
	mv_max         *int
	mv_audio_type  *string
	aac_type       *string
	Config         structs.ConfigSet
	counter        structs.Counter
	okDict         = make(map[string][]int)
)

func loadConfig() error {
	// 读取config.yaml文件内容
	data, err := os.ReadFile("config.yaml")
	if err != nil {
		return err
	}
	// 将yaml解析到config变量中
	err = yaml.Unmarshal(data, &Config)
	if err != nil {
		return err
	}
	return nil
}

func LimitString(s string) string {
	if len([]rune(s)) > Config.LimitMax {
		return string([]rune(s)[:Config.LimitMax])
	}
	return s
}

func isInArray(arr []int, target int) bool {
	for _, num := range arr {
		if num == target {
			return true
		}
	}
	return false
}

func fileExists(path string) (bool, error) {
	f, err := os.Stat(path)
	if err == nil {
		return !f.IsDir(), nil
	} else if os.IsNotExist(err) {
		return false, nil
	}
	return false, err
}

func checkUrl(url string) (string, string) {
	pat := regexp.MustCompile(`^(?:https:\/\/(?:beta\.music|music|classical\.music)\.apple\.com\/(\w{2})(?:\/album|\/album\/.+))\/(?:id)?(\d[^\D]+)(?:$|\?)`)
	matches := pat.FindAllStringSubmatch(url, -1)

	if matches == nil {
		return "", ""
	} else {
		return matches[0][1], matches[0][2]
	}
}
func checkUrlMv(url string) (string, string) {
	pat := regexp.MustCompile(`^(?:https:\/\/(?:beta\.music|music)\.apple\.com\/(\w{2})(?:\/music-video|\/music-video\/.+))\/(?:id)?(\d[^\D]+)(?:$|\?)`)
	matches := pat.FindAllStringSubmatch(url, -1)

	if matches == nil {
		return "", ""
	} else {
		return matches[0][1], matches[0][2]
	}
}
func checkUrlSong(url string) (string, string) {
	pat := regexp.MustCompile(`^(?:https:\/\/(?:beta\.music|music)\.apple\.com\/(\w{2})(?:\/song|\/song\/.+))\/(?:id)?(\d[^\D]+)(?:$|\?)`)
	matches := pat.FindAllStringSubmatch(url, -1)

	if matches == nil {
		return "", ""
	} else {
		return matches[0][1], matches[0][2]
	}
}
func checkUrlPlaylist(url string) (string, string) {
	pat := regexp.MustCompile(`^(?:https:\/\/(?:beta\.music|music)\.apple\.com\/(\w{2})(?:\/playlist|\/playlist\/.+))\/(?:id)?(pl\.[\w-]+)(?:$|\?)`)
	matches := pat.FindAllStringSubmatch(url, -1)

	if matches == nil {
		return "", ""
	} else {
		return matches[0][1], matches[0][2]
	}
}

func checkUrlArtist(url string) (string, string) {
	pat := regexp.MustCompile(`^(?:https:\/\/(?:beta\.music|music)\.apple\.com\/(\w{2})(?:\/artist|\/artist\/.+))\/(?:id)?(\d[^\D]+)(?:$|\?)`)
	matches := pat.FindAllStringSubmatch(url, -1)

	if matches == nil {
		return "", ""
	} else {
		return matches[0][1], matches[0][2]
	}
}
func getUrlSong(songUrl string, token string) (string, error) {
	storefront, songId := checkUrlSong(songUrl)
	manifest, err := getInfoFromAdam(songId, token, storefront)
	if err != nil {
		fmt.Println("\u26A0 Failed to get manifest:", err)
		counter.NotSong++
		return "", err
	}
	albumId := manifest.Relationships.Albums.Data[0].ID
	songAlbumUrl := fmt.Sprintf("https://music.apple.com/%s/album/1/%s?i=%s", storefront, albumId, songId)
	return songAlbumUrl, nil
}
func getUrlArtistName(artistUrl string, token string) (string, string, error) {
	storefront, artistId := checkUrlArtist(artistUrl)
	req, err := http.NewRequest("GET", fmt.Sprintf("https://amp-api.music.apple.com/v1/catalog/%s/artists/%s", storefront, artistId), nil)
	if err != nil {
		return "", "", err
	}
	req.Header.Set("Authorization", fmt.Sprintf("Bearer %s", token))
	req.Header.Set("User-Agent", "Mozilla/5.0 (Windows NT 10.0; Win64; x64) AppleWebKit/537.36 (KHTML, like Gecko) Chrome/91.0.4472.124 Safari/537.36")
	req.Header.Set("Origin", "https://music.apple.com")
	query := url.Values{}
	query.Set("l", Config.Language)
	do, err := http.DefaultClient.Do(req)
	if err != nil {
		return "", "", err
	}
	defer do.Body.Close()
	if do.StatusCode != http.StatusOK {
		return "", "", errors.New(do.Status)
	}
	obj := new(structs.AutoGeneratedArtist)
	err = json.NewDecoder(do.Body).Decode(&obj)
	if err != nil {
		return "", "", err
	}
	return obj.Data[0].Attributes.Name, obj.Data[0].ID, nil
}

func checkArtist(artistUrl string, token string, relationship string) ([]string, error) {
	storefront, artistId := checkUrlArtist(artistUrl)
	Num := 0
	//id := 1
	var args []string
	var urls []string
	var options [][]string
	for {
		req, err := http.NewRequest("GET", fmt.Sprintf("https://amp-api.music.apple.com/v1/catalog/%s/artists/%s/%s?limit=100&offset=%d&l=%s", storefront, artistId, relationship, Num, Config.Language), nil)
		if err != nil {
			return nil, err
		}
		req.Header.Set("Authorization", fmt.Sprintf("Bearer %s", token))
		req.Header.Set("User-Agent", "Mozilla/5.0 (Windows NT 10.0; Win64; x64) AppleWebKit/537.36 (KHTML, like Gecko) Chrome/91.0.4472.124 Safari/537.36")
		req.Header.Set("Origin", "https://music.apple.com")
		do, err := http.DefaultClient.Do(req)
		if err != nil {
			return nil, err
		}
		defer do.Body.Close()
		if do.StatusCode != http.StatusOK {
			return nil, errors.New(do.Status)
		}
		obj := new(structs.AutoGeneratedArtist)
		err = json.NewDecoder(do.Body).Decode(&obj)
		if err != nil {
			return nil, err
		}
		for _, album := range obj.Data {
			options = append(options, []string{album.Attributes.Name, album.Attributes.ReleaseDate, album.ID, album.Attributes.URL})
		}
		Num = Num + 100
		if len(obj.Next) == 0 {
			break
		}
	}
	sort.Slice(options, func(i, j int) bool {
		// 将日期字符串解析为 time.Time 类型进行比较
		dateI, _ := time.Parse("2006-01-02", options[i][1])
		dateJ, _ := time.Parse("2006-01-02", options[j][1])
		return dateI.Before(dateJ) // 返回 true 表示 i 在 j 前面
	})

	table := tablewriter.NewWriter(os.Stdout)
	if relationship == "albums" {
		table.SetHeader([]string{"", "Album Name", "Date", "Album ID"})
	} else if relationship == "music-videos" {
		table.SetHeader([]string{"", "MV Name", "Date", "MV ID"})
	}
	//table.SetFooter([]string{"", "", "Total", "$146.93"})
	//table.SetAutoMergeCells(true)
	//table.SetAutoMergeCellsByColumnIndex([]int{1,2,3})
	table.SetRowLine(false)
	//table.AppendBulk(options)
	table.SetHeaderColor(tablewriter.Colors{},
		tablewriter.Colors{tablewriter.FgRedColor, tablewriter.Bold},
		tablewriter.Colors{tablewriter.Bold, tablewriter.FgBlackColor},
		tablewriter.Colors{tablewriter.Bold, tablewriter.FgBlackColor})

	table.SetColumnColor(tablewriter.Colors{tablewriter.FgCyanColor},
		tablewriter.Colors{tablewriter.Bold, tablewriter.FgRedColor},
		tablewriter.Colors{tablewriter.Bold, tablewriter.FgBlackColor},
		tablewriter.Colors{tablewriter.Bold, tablewriter.FgBlackColor})
	for i, v := range options {
		urls = append(urls, v[3])
		options[i] = append([]string{fmt.Sprint(i + 1)}, v[:3]...)
		table.Append(options[i])
	}
	table.Render()
	if artist_select {
		fmt.Println("You have selected all options:")
		return urls, nil
	}
	reader := bufio.NewReader(os.Stdin)
	fmt.Println("Please select from the " + relationship + " options above (multiple options separated by commas, ranges supported, or type 'all' to select all)")
	cyanColor := color.New(color.FgCyan)
	cyanColor.Print("Enter your choice: ")
	input, _ := reader.ReadString('\n')

	// Remove newline and whitespace
	input = strings.TrimSpace(input)
	if input == "all" {
		fmt.Println("You have selected all options:")
		return urls, nil
	}

	// Split input into string slices
	selectedOptions := [][]string{}
	parts := strings.Split(input, ",")
	for _, part := range parts {
		if strings.Contains(part, "-") { // Range setting
			rangeParts := strings.Split(part, "-")
			selectedOptions = append(selectedOptions, rangeParts)
		} else { // Single option
			selectedOptions = append(selectedOptions, []string{part})
		}
	}

	// Print selected options
	fmt.Println("You have selected the following options:")
	for _, opt := range selectedOptions {
		if len(opt) == 1 { // Single option
			num, err := strconv.Atoi(opt[0])
			if err != nil {
				fmt.Println("Invalid option:", opt[0])
				continue
			}
			if num > 0 && num <= len(options) {
				fmt.Println(options[num-1])
				args = append(args, urls[num-1])
			} else {
				fmt.Println("Option out of range:", opt[0])
			}
		} else if len(opt) == 2 { // Range
			start, err1 := strconv.Atoi(opt[0])
			end, err2 := strconv.Atoi(opt[1])
			if err1 != nil || err2 != nil {
				fmt.Println("Invalid range:", opt)
				continue
			}
			if start < 1 || end > len(options) || start > end {
				fmt.Println("Range out of range:", opt)
				continue
			}
			for i := start; i <= end; i++ {
				fmt.Println(options[i-1])
				args = append(args, urls[i-1])
			}
		} else {
			fmt.Println("Invalid option:", opt)
		}
	}
	return args, nil
}

func getMeta(albumId string, token string, storefront string) (*structs.AutoGenerated, error) {
	var mtype string
	var next string
	if strings.Contains(albumId, "pl.") {
		mtype = "playlists"
	} else {
		mtype = "albums"
	}
	req, err := http.NewRequest("GET", fmt.Sprintf("https://amp-api.music.apple.com/v1/catalog/%s/%s/%s", storefront, mtype, albumId), nil)
	if err != nil {
		return nil, err
	}
	req.Header.Set("Authorization", fmt.Sprintf("Bearer %s", token))
	req.Header.Set("User-Agent", "Mozilla/5.0 (Windows NT 10.0; Win64; x64) AppleWebKit/537.36 (KHTML, like Gecko) Chrome/91.0.4472.124 Safari/537.36")
	req.Header.Set("Origin", "https://music.apple.com")
	query := url.Values{}
	query.Set("omit[resource]", "autos")
	query.Set("include", "tracks,artists,record-labels")
	query.Set("include[songs]", "artists,albums")
	query.Set("fields[artists]", "name,artwork")
	query.Set("fields[albums:albums]", "artistName,artwork,name,releaseDate,url")
	query.Set("fields[record-labels]", "name")
	query.Set("extend", "editorialVideo")
	query.Set("l", Config.Language)
	req.URL.RawQuery = query.Encode()
	do, err := http.DefaultClient.Do(req)
	if err != nil {
		return nil, err
	}
	defer do.Body.Close()
	if do.StatusCode != http.StatusOK {
		return nil, errors.New(do.Status)
	}
	obj := new(structs.AutoGenerated)
	err = json.NewDecoder(do.Body).Decode(&obj)
	if err != nil {
		return nil, err
	}
	if strings.Contains(albumId, "pl.") {
		obj.Data[0].Attributes.ArtistName = "Apple Music"
	}
	if len(obj.Data[0].Relationships.Tracks.Next) > 0 {
		next = obj.Data[0].Relationships.Tracks.Next
		for {
			req, err := http.NewRequest("GET", fmt.Sprintf("https://amp-api.music.apple.com/%s&l=%s&include=albums", next, Config.Language), nil)
			if err != nil {
				return nil, err
			}
			req.Header.Set("Authorization", fmt.Sprintf("Bearer %s", token))
			req.Header.Set("User-Agent", "Mozilla/5.0 (Windows NT 10.0; Win64; x64) AppleWebKit/537.36 (KHTML, like Gecko) Chrome/91.0.4472.124 Safari/537.36")
			req.Header.Set("Origin", "https://music.apple.com")
			do, err := http.DefaultClient.Do(req)
			if err != nil {
				return nil, err
			}
			defer do.Body.Close()
			if do.StatusCode != http.StatusOK {
				return nil, errors.New(do.Status)
			}
			obj2 := new(structs.AutoGeneratedTrack)
			err = json.NewDecoder(do.Body).Decode(&obj2)
			if err != nil {
				return nil, err
			}
			for _, value := range obj2.Data {
				obj.Data[0].Relationships.Tracks.Data = append(obj.Data[0].Relationships.Tracks.Data, value)
			}
			next = obj2.Next
			if len(next) == 0 {
				break
			}
		}
	}
	return obj, nil
}

func writeCover(sanAlbumFolder, name string, url string) (string, error) {
	originalUrl := url
	var ext string
	var covPath string
	if Config.CoverFormat == "original" {
		ext = strings.Split(url, "/")[len(strings.Split(url, "/"))-2]
		ext = ext[strings.LastIndex(ext, ".")+1:]
		covPath = filepath.Join(sanAlbumFolder, name+"."+ext)
	} else {
		covPath = filepath.Join(sanAlbumFolder, name+"."+Config.CoverFormat)
	}
	exists, err := fileExists(covPath)
	if err != nil {
		fmt.Println("Failed to check if cover exists.")
		return "", err
	}
	if exists {
		_ = os.Remove(covPath)
	}
	if Config.CoverFormat == "png" {
		re := regexp.MustCompile(`\{w\}x\{h\}`)
		parts := re.Split(url, 2)
		url = parts[0] + "{w}x{h}" + strings.Replace(parts[1], ".jpg", ".png", 1)
	}
	url = strings.Replace(url, "{w}x{h}", Config.CoverSize + "x" + Config.CoverSize, 1)
	if Config.CoverFormat == "original" {
		url = strings.Replace(url, "is1-ssl.mzstatic.com/image/thumb", "a5.mzstatic.com/us/r1000/0", 1)
		url = url[:strings.LastIndex(url, "/")]
	}
	req, err := http.NewRequest("GET", url, nil)
	if err != nil {
		return "", err
	}
	req.Header.Set("User-Agent", "Mozilla/5.0 (Windows NT 10.0; Win64; x64) AppleWebKit/537.36 (KHTML, like Gecko) Chrome/91.0.4472.124 Safari/537.36")
	do, err := http.DefaultClient.Do(req)
	if err != nil {
		return "", err
	}
	defer do.Body.Close()
	if do.StatusCode != http.StatusOK {
		if (Config.CoverFormat == "original") {
			fmt.Println("Failed to get cover, falling back to " + ext + " url.")
			splitByDot := strings.Split(originalUrl, ".")
			last := splitByDot[len(splitByDot)-1]
			fallback := originalUrl[:len(originalUrl)-len(last)] + ext
			fallback = strings.Replace(fallback, "{w}x{h}", Config.CoverSize+"x"+Config.CoverSize, 1)
			fmt.Println("Fallback URL:", fallback)
			req, err = http.NewRequest("GET", fallback, nil)
			if err != nil {
				fmt.Println("Failed to create request for fallback url.")
				return "", err
			}
			req.Header.Set("User-Agent", "Mozilla/5.0 (Windows NT 10.0; Win64; x64) AppleWebKit/537.36 (KHTML, like Gecko) Chrome/91.0.4472.124 Safari/537.36")
			do, err = http.DefaultClient.Do(req)
			if err != nil {
				fmt.Println("Failed to get cover from fallback url.")
				return "", err
			}
			defer do.Body.Close()
			if do.StatusCode != http.StatusOK {
				fmt.Println(fallback)
				return "", errors.New(do.Status)
			}
		} else {
			return "", errors.New(do.Status)
		}
	}
	f, err := os.Create(covPath)
	if err != nil {
		return "", err
	}
	defer f.Close()
	_, err = io.Copy(f, do.Body)
	if err != nil {
		return "", err
	}
	return covPath, nil
}

func writeLyrics(sanAlbumFolder, filename string, lrc string) error {
	lyricspath := filepath.Join(sanAlbumFolder, filename)
	f, err := os.Create(lyricspath)
	if err != nil {
		return err
	}
	defer f.Close()
	_, err = f.WriteString(lrc)
	if err != nil {
		return err
	}
	return nil
}

func contains(slice []string, item string) bool {
	for _, v := range slice {
		if v == item {
			return true
		}
	}
	return false
}

// 下载单曲逻辑
func downloadTrack(trackNum int, trackTotal int, meta *structs.AutoGenerated, track structs.TrackData, albumId, token, storefront, mediaUserToken, sanAlbumFolder, Codec string, covPath string) {
	counter.Total++
	fmt.Printf("Track %d of %d:\n", trackNum, trackTotal)

	//mv dl dev
	if track.Type == "music-videos" {
		if len(mediaUserToken) <= 50 {
			fmt.Println("meida-user-token is not set, skip MV dl")
			counter.Success++
			return
		}
		if _, err := exec.LookPath("mp4decrypt"); err != nil {
			fmt.Println("mp4decrypt is not found, skip MV dl")
			counter.Success++
			return
		}
		err := mvDownloader(track.ID, sanAlbumFolder, token, storefront, mediaUserToken, meta)
		if err != nil {
			fmt.Println("\u26A0 Failed to dl MV:", err)
			counter.Error++
			return
		}
		counter.Success++
		return
	}

	manifest, err := getInfoFromAdam(track.ID, token, storefront)
	if err != nil {
		fmt.Println("\u26A0 Failed to get manifest:", err)
		counter.NotSong++
		return
	}
	needDlAacLc := false
	if dl_aac && Config.AacType == "aac-lc" {
		needDlAacLc = true
	}
	if manifest.Attributes.ExtendedAssetUrls.EnhancedHls == "" {
		if dl_atmos {
			fmt.Println("Unavailable")
			counter.Unavailable++
			return
		}
		fmt.Println("Unavailable, Try DL AAC-LC")
		needDlAacLc = true
	}
	needCheck := false

	if Config.GetM3u8Mode == "all" {
		needCheck = true
	} else if Config.GetM3u8Mode == "hires" && contains(track.Attributes.AudioTraits, "hi-res-lossless") {
		needCheck = true
	}
	var EnhancedHls_m3u8 string
	if needCheck && !needDlAacLc {
		EnhancedHls_m3u8, _ = checkM3u8(track.ID, "song")
		if strings.HasSuffix(EnhancedHls_m3u8, ".m3u8") {
			manifest.Attributes.ExtendedAssetUrls.EnhancedHls = EnhancedHls_m3u8
		}
	}
	var Quality string
	if strings.Contains(Config.SongFileFormat, "Quality") {
		if dl_atmos {
			Quality = fmt.Sprintf("%dkbps", Config.AtmosMax-2000)
		} else if needDlAacLc {
			Quality = "256kbps"
		} else {
			_, Quality, err = extractMedia(manifest.Attributes.ExtendedAssetUrls.EnhancedHls, true)
			if err != nil {
				fmt.Println("Failed to extract quality from manifest.\n", err)
				counter.Error++
				return
			}
		}
	}
	stringsToJoin := []string{}
	if track.Attributes.IsAppleDigitalMaster {
		if Config.AppleMasterChoice != "" {
			stringsToJoin = append(stringsToJoin, Config.AppleMasterChoice)
		}
	}
	if track.Attributes.ContentRating == "explicit" {
		if Config.ExplicitChoice != "" {
			stringsToJoin = append(stringsToJoin, Config.ExplicitChoice)
		}
	}
	if track.Attributes.ContentRating == "clean" {
		if Config.CleanChoice != "" {
			stringsToJoin = append(stringsToJoin, Config.CleanChoice)
		}
	}
	Tag_string := strings.Join(stringsToJoin, " ")

	songName := strings.NewReplacer(
		"{SongId}", track.ID,
		"{SongNumer}", fmt.Sprintf("%02d", trackNum),
		"{SongName}", LimitString(track.Attributes.Name),
		"{DiscNumber}", fmt.Sprintf("%0d", track.Attributes.DiscNumber),
		"{TrackNumber}", fmt.Sprintf("%0d", track.Attributes.TrackNumber),
		"{Quality}", Quality,
		"{Tag}", Tag_string,
		"{Codec}", Codec,
	).Replace(Config.SongFileFormat)
	fmt.Println(songName)
	filename := fmt.Sprintf("%s.m4a", forbiddenNames.ReplaceAllString(songName, "_"))
	lrcFilename := fmt.Sprintf("%s.%s", forbiddenNames.ReplaceAllString(songName, "_"), Config.LrcFormat)
	trackPath := filepath.Join(sanAlbumFolder, filename)

	//get lrc
	var lrc string = ""
	if Config.EmbedLrc || Config.SaveLrcFile {
		lrcStr, err := lyrics.Get(storefront, track.ID, Config.LrcType, Config.Language, Config.LrcFormat, token, mediaUserToken)
		if err != nil {
			fmt.Println(err)
		} else {
			if Config.SaveLrcFile {
				err := writeLyrics(sanAlbumFolder, lrcFilename, lrcStr)
				if err != nil {
					fmt.Printf("Failed to write lyrics")
				}
			}
			if Config.EmbedLrc {
				lrc = lrcStr
			}
		}
	}

	exists, err := fileExists(trackPath)
	if err != nil {
		fmt.Println("Failed to check if track exists.")
	}
	if exists {
		fmt.Println("Track already exists locally.")
		counter.Success++
		okDict[albumId] = append(okDict[albumId], trackNum)
		return
	}
	if needDlAacLc {
		if len(mediaUserToken) <= 50 {
			fmt.Println("Invalid media-user-token")
			counter.Error++
			return
		}
		_, err := runv3.Run(track.ID, trackPath, token, mediaUserToken, false)
		if err != nil {
			fmt.Println("Failed to dl aac-lc:", err)
			counter.Error++
			return
		}
	} else {
		trackM3u8Url, _, err := extractMedia(manifest.Attributes.ExtendedAssetUrls.EnhancedHls, false)
		if err != nil {
			fmt.Println("\u26A0 Failed to extract info from manifest:", err)
			counter.Unavailable++
			return
		}
		//边下载边解密
		err = runv2.Run(track.ID, trackM3u8Url, trackPath, Config)
		if err != nil {
			fmt.Println("Failed to run v2:", err)
			counter.Error++
			return
		}
	}
	tags := []string{
		"tool=",
		fmt.Sprintf("artist=%s", meta.Data[0].Attributes.ArtistName),
		//fmt.Sprintf("lyrics=%s", lrc),
	}
	var trackCovPath string
	if Config.EmbedCover {
		if strings.Contains(albumId, "pl.") && Config.DlAlbumcoverForPlaylist {
			trackCovPath, err = writeCover(sanAlbumFolder, track.ID, track.Attributes.Artwork.URL)
			if err != nil {
				fmt.Println("Failed to write cover.")
			}
			tags = append(tags, fmt.Sprintf("cover=%s", trackCovPath))
		} else {
			tags = append(tags, fmt.Sprintf("cover=%s", covPath))
		}
	}
	tagsString := strings.Join(tags, ":")
	cmd := exec.Command("MP4Box", "-itags", tagsString, trackPath)
	if err := cmd.Run(); err != nil {
		fmt.Printf("Embed failed: %v\n", err)
		counter.Error++
		return
	}
	if strings.Contains(albumId, "pl.") && Config.DlAlbumcoverForPlaylist && trackCovPath != "" {
		if err := os.Remove(trackCovPath); err != nil {
			fmt.Printf("Error deleting file: %s\n", trackCovPath)
			counter.Error++
			return
		}
	}
	err = writeMP4Tags(trackPath, lrc, meta, trackNum, trackTotal)
	if err != nil {
		fmt.Println("\u26A0 Failed to write tags in media:", err)
		counter.Unavailable++
		return
	}
	counter.Success++
	okDict[albumId] = append(okDict[albumId], trackNum)
}

func rip(albumId string, token string, storefront string, mediaUserToken string, urlArg_i string) error {
	meta, err := getMeta(albumId, token, storefront)
	if err != nil {
		return err
	}

	if debug_mode {
		// Print album info
		fmt.Println(meta.Data[0].Attributes.ArtistName)
		fmt.Println(meta.Data[0].Attributes.Name)

		for trackNum, track := range meta.Data[0].Relationships.Tracks.Data {
			trackNum++
			fmt.Printf("\nTrack %d of %d:\n", trackNum, len(meta.Data[0].Relationships.Tracks.Data))
			fmt.Printf("%02d. %s\n", trackNum, track.Attributes.Name)

			manifest, err := getInfoFromAdam(track.ID, token, storefront)
			if err != nil {
				fmt.Printf("Failed to get manifest for track %d: %v\n", trackNum, err)
				continue
			}

			var m3u8Url string
			//Web端m3u8
			if manifest.Attributes.ExtendedAssetUrls.EnhancedHls != "" {
				m3u8Url = manifest.Attributes.ExtendedAssetUrls.EnhancedHls
			}
			//设备端满血m3u8
			needCheck := false
			if Config.GetM3u8Mode == "all" {
				needCheck = true
			} else if Config.GetM3u8Mode == "hires" && contains(track.Attributes.AudioTraits, "hi-res-lossless") {
				needCheck = true
			}
			if needCheck {
				fullM3u8Url, err := checkM3u8(track.ID, "song")
				if err == nil && strings.HasSuffix(fullM3u8Url, ".m3u8") {
					m3u8Url = fullM3u8Url
				} else {
					fmt.Println("Failed to get best quality m3u8 from device m3u8 port, will use m3u8 from Web API")
				}
			}

			_, _, err = extractMedia(m3u8Url, true)
			if err != nil {
				fmt.Printf("Failed to extract quality info for track %d: %v\n", trackNum, err)
				continue
			}
		}
		return nil // Return directly without showing statistics
	}
	var Codec string
	if dl_atmos {
		Codec = "ATMOS"
	} else if dl_aac {
		Codec = "AAC"
	} else {
		Codec = "ALAC"
	}
	var singerFoldername string
	if Config.ArtistFolderFormat != "" {
		if strings.Contains(albumId, "pl.") {
			singerFoldername = strings.NewReplacer(
				"{ArtistName}", "Apple Music",
				"{ArtistId}", "",
				"{UrlArtistName}", "Apple Music",
			).Replace(Config.ArtistFolderFormat)
		} else if len(meta.Data[0].Relationships.Artists.Data) > 0 {
			singerFoldername = strings.NewReplacer(
				"{UrlArtistName}", LimitString(meta.Data[0].Attributes.ArtistName),
				"{ArtistName}", LimitString(meta.Data[0].Attributes.ArtistName),
				"{ArtistId}", meta.Data[0].Relationships.Artists.Data[0].ID,
			).Replace(Config.ArtistFolderFormat)
		} else {
			singerFoldername = strings.NewReplacer(
				"{UrlArtistName}", LimitString(meta.Data[0].Attributes.ArtistName),
				"{ArtistName}", LimitString(meta.Data[0].Attributes.ArtistName),
				"{ArtistId}", "",
			).Replace(Config.ArtistFolderFormat)
		}
		if strings.HasSuffix(singerFoldername, ".") {
			singerFoldername = strings.ReplaceAll(singerFoldername, ".", "")
		}
		singerFoldername = strings.TrimSpace(singerFoldername)
		fmt.Println(singerFoldername)
	}
	singerFolder := filepath.Join(Config.AlacSaveFolder, forbiddenNames.ReplaceAllString(singerFoldername, "_"))
	if dl_atmos {
		singerFolder = filepath.Join(Config.AtmosSaveFolder, forbiddenNames.ReplaceAllString(singerFoldername, "_"))
	}
	var Quality string
	if strings.Contains(Config.AlbumFolderFormat, "Quality") {
		if dl_atmos {
			Quality = fmt.Sprintf("%dkbps", Config.AtmosMax-2000)
		} else if dl_aac && Config.AacType == "aac-lc" {
			Quality = "256kbps"
		} else {
			manifest1, err := getInfoFromAdam(meta.Data[0].Relationships.Tracks.Data[0].ID, token, storefront)
			if err != nil {
				fmt.Println("Failed to get manifest.\n", err)
			} else {
				if manifest1.Attributes.ExtendedAssetUrls.EnhancedHls == "" {
					Codec = "AAC"
					Quality = "256kbps"
					//fmt.Println("Unavailable.\n")
				} else {
					needCheck := false

					if Config.GetM3u8Mode == "all" {
						needCheck = true
					} else if Config.GetM3u8Mode == "hires" && contains(meta.Data[0].Relationships.Tracks.Data[0].Attributes.AudioTraits, "hi-res-lossless") {
						needCheck = true
					}
					var EnhancedHls_m3u8 string
					if needCheck {
						EnhancedHls_m3u8, _ = checkM3u8(meta.Data[0].Relationships.Tracks.Data[0].ID, "album")
						if strings.HasSuffix(EnhancedHls_m3u8, ".m3u8") {
							manifest1.Attributes.ExtendedAssetUrls.EnhancedHls = EnhancedHls_m3u8
						}
					}
					_, Quality, err = extractMedia(manifest1.Attributes.ExtendedAssetUrls.EnhancedHls, true)
					if err != nil {
						fmt.Println("Failed to extract quality from manifest.\n", err)
					}
				}
			}
		}
	}
	stringsToJoin := []string{}
	if meta.Data[0].Attributes.IsAppleDigitalMaster || meta.Data[0].Attributes.IsMasteredForItunes {
		if Config.AppleMasterChoice != "" {
			stringsToJoin = append(stringsToJoin, Config.AppleMasterChoice)
		}
	}
	if meta.Data[0].Attributes.ContentRating == "explicit" {
		if Config.ExplicitChoice != "" {
			stringsToJoin = append(stringsToJoin, Config.ExplicitChoice)
		}
	}
	if meta.Data[0].Attributes.ContentRating == "clean" {
		if Config.CleanChoice != "" {
			stringsToJoin = append(stringsToJoin, Config.CleanChoice)
		}
	}
	Tag_string := strings.Join(stringsToJoin, " ")
	var albumFolder string
	if strings.Contains(albumId, "pl.") {
		albumFolder = strings.NewReplacer(
			"{ArtistName}", "Apple Music",
			"{PlaylistName}", LimitString(meta.Data[0].Attributes.Name),
			"{PlaylistId}", albumId,
			"{Quality}", Quality,
			"{Codec}", Codec,
			"{Tag}", Tag_string,
		).Replace(Config.PlaylistFolderFormat)
	} else {
		albumFolder = strings.NewReplacer(
			"{ReleaseDate}", meta.Data[0].Attributes.ReleaseDate,
			"{ReleaseYear}", meta.Data[0].Attributes.ReleaseDate[:4],
			"{ArtistName}", LimitString(meta.Data[0].Attributes.ArtistName),
			"{AlbumName}", LimitString(meta.Data[0].Attributes.Name),
			"{UPC}", meta.Data[0].Attributes.Upc,
			"{RecordLabel}", meta.Data[0].Attributes.RecordLabel,
			"{Copyright}", meta.Data[0].Attributes.Copyright,
			"{AlbumId}", albumId,
			"{Quality}", Quality,
			"{Codec}", Codec,
			"{Tag}", Tag_string,
		).Replace(Config.AlbumFolderFormat)
	}
	if strings.HasSuffix(albumFolder, ".") {
		albumFolder = strings.ReplaceAll(albumFolder, ".", "")
	}
	albumFolder = strings.TrimSpace(albumFolder)
	sanAlbumFolder := filepath.Join(singerFolder, forbiddenNames.ReplaceAllString(albumFolder, "_"))
	os.MkdirAll(sanAlbumFolder, os.ModePerm)
	fmt.Println(albumFolder)
	//get artist cover
	if Config.SaveArtistCover && !(strings.Contains(albumId, "pl.")) {
		if len(meta.Data[0].Relationships.Artists.Data) > 0 {
			_, err = writeCover(singerFolder, "folder", meta.Data[0].Relationships.Artists.Data[0].Attributes.Artwork.Url)
			if err != nil {
				fmt.Println("Failed to write artist cover.")
			}
		}
	}
	//get album cover
	covPath, err := writeCover(sanAlbumFolder, "cover", meta.Data[0].Attributes.Artwork.URL)
	if err != nil {
		fmt.Println("Failed to write cover.")
	}
	//get animated artwork
	if Config.SaveAnimatedArtwork && meta.Data[0].Attributes.EditorialVideo.MotionDetailSquare.Video != "" {
		fmt.Println("Found Animation Artwork.")

		// Download square version
		motionvideoUrlSquare, err := extractVideo(meta.Data[0].Attributes.EditorialVideo.MotionDetailSquare.Video)
		if err != nil {
			fmt.Println("no motion video square.\n", err)
		} else {
			exists, err := fileExists(filepath.Join(sanAlbumFolder, "square_animated_artwork.mp4"))
			if err != nil {
				fmt.Println("Failed to check if animated artwork square exists.")
			}
			if exists {
				fmt.Println("Animated artwork square already exists locally.")
			} else {
				fmt.Println("Animation Artwork Square Downloading...")
				cmd := exec.Command("ffmpeg", "-loglevel", "quiet", "-y", "-i", motionvideoUrlSquare, "-c", "copy", filepath.Join(sanAlbumFolder, "square_animated_artwork.mp4"))
				if err := cmd.Run(); err != nil {
					fmt.Printf("animated artwork square dl err: %v\n", err)
				} else {
					fmt.Println("Animation Artwork Square Downloaded")
				}
			}
		}

		if Config.EmbyAnimatedArtwork {
			// Convert square version to gif
			cmd3 := exec.Command("ffmpeg", "-i", filepath.Join(sanAlbumFolder, "square_animated_artwork.mp4"), "-vf", "scale=440:-1", "-r", "24", "-f", "gif", filepath.Join(sanAlbumFolder, "folder.jpg"))
			if err := cmd3.Run(); err != nil {
				fmt.Printf("animated artwork square to gif err: %v\n", err)
			}
		}

		// Download tall version
		motionvideoUrlTall, err := extractVideo(meta.Data[0].Attributes.EditorialVideo.MotionDetailTall.Video)
		if err != nil {
			fmt.Println("no motion video tall.\n", err)
		} else {
			exists, err := fileExists(filepath.Join(sanAlbumFolder, "tall_animated_artwork.mp4"))
			if err != nil {
				fmt.Println("Failed to check if animated artwork tall exists.")
			}
			if exists {
				fmt.Println("Animated artwork tall already exists locally.")
			} else {
				fmt.Println("Animation Artwork Tall Downloading...")
				cmd := exec.Command("ffmpeg", "-loglevel", "quiet", "-y", "-i", motionvideoUrlTall, "-c", "copy", filepath.Join(sanAlbumFolder, "tall_animated_artwork.mp4"))
				if err := cmd.Run(); err != nil {
					fmt.Printf("animated artwork tall dl err: %v\n", err)
				} else {
					fmt.Println("Animation Artwork Tall Downloaded")
				}
			}
		}
	}
	trackTotal := len(meta.Data[0].Relationships.Tracks.Data)
	arr := make([]int, trackTotal)
	for i := 0; i < trackTotal; i++ {
		arr[i] = i + 1
	}
	selected := []int{}

	if dl_song {
		if urlArg_i == "" {
			//fmt.Println("URL does not contain parameter 'i'. Please ensure the URL includes 'i' or use another mode.")
			//return nil
		} else {
			for trackNum, track := range meta.Data[0].Relationships.Tracks.Data {
				trackNum++
				if urlArg_i == track.ID {
					downloadTrack(trackNum, trackTotal, meta, track, albumId, token, storefront, mediaUserToken, sanAlbumFolder, Codec, covPath)
					return nil
				}
			}
		}
		return nil
	}

	if !dl_select {
		selected = arr
	} else {
		var data [][]string
		for trackNum, track := range meta.Data[0].Relationships.Tracks.Data {
			trackNum++
			var trackName string
			if meta.Data[0].Type == "albums" {
				trackName = fmt.Sprintf("%02d. %s", track.Attributes.TrackNumber, track.Attributes.Name)
			} else {
				trackName = fmt.Sprintf("%s - %s", track.Attributes.Name, track.Attributes.ArtistName)
			}
			data = append(data, []string{fmt.Sprint(trackNum),
				trackName,
				track.Attributes.ContentRating,
				track.Type})

		}
		table := tablewriter.NewWriter(os.Stdout)
		table.SetHeader([]string{"", "Track Name", "Rating", "Type"})
		//table.SetFooter([]string{"", "", "Footer", "Footer4"})
		table.SetRowLine(false)
		//table.SetAutoMergeCells(true)
		table.SetCaption(meta.Data[0].Type == "albums", fmt.Sprintf("Storefront: %s, %d tracks missing", strings.ToUpper(storefront), meta.Data[0].Attributes.TrackCount-trackTotal))
		table.SetHeaderColor(tablewriter.Colors{},
			tablewriter.Colors{tablewriter.FgRedColor, tablewriter.Bold},
			tablewriter.Colors{tablewriter.FgBlackColor, tablewriter.Bold},
			tablewriter.Colors{tablewriter.FgBlackColor, tablewriter.Bold})

		table.SetColumnColor(tablewriter.Colors{tablewriter.FgCyanColor},
			tablewriter.Colors{tablewriter.Bold, tablewriter.FgRedColor},
			tablewriter.Colors{tablewriter.Bold, tablewriter.FgBlackColor},
			tablewriter.Colors{tablewriter.Bold, tablewriter.FgBlackColor})
		for _, row := range data {
			if row[2] == "explicit" {
				row[2] = "E"
			} else if row[2] == "clean" {
				row[2] = "C"
			} else {
				row[2] = "None"
			}
			if row[3] == "music-videos" {
				row[3] = "MV"
			} else if row[3] == "songs" {
				row[3] = "SONG"
			}
			table.Append(row)
		}
		//table.AppendBulk(data)
		table.Render()
		fmt.Println("Please select from the track options above (multiple options separated by commas, ranges supported, or type 'all' to select all)")
		cyanColor := color.New(color.FgCyan)
		cyanColor.Print("select: ")
		reader := bufio.NewReader(os.Stdin)
		input, err := reader.ReadString('\n')
		if err != nil {
			fmt.Println(err)
		}
		input = strings.TrimSpace(input)
		if input == "all" {
			fmt.Println("You have selected all options:")
			selected = arr
		} else {
			selectedOptions := [][]string{}
			parts := strings.Split(input, ",")
			for _, part := range parts {
				if strings.Contains(part, "-") { // Range setting
					rangeParts := strings.Split(part, "-")
					selectedOptions = append(selectedOptions, rangeParts)
				} else { // Single option
					selectedOptions = append(selectedOptions, []string{part})
				}
			}
			//
			for _, opt := range selectedOptions {
				if len(opt) == 1 { // Single option
					num, err := strconv.Atoi(opt[0])
					if err != nil {
						fmt.Println("Invalid option:", opt[0])
						continue
					}
					if num > 0 && num <= len(arr) {
						selected = append(selected, num)
						//args = append(args, urls[num-1])
					} else {
						fmt.Println("Option out of range:", opt[0])
					}
				} else if len(opt) == 2 { // Range
					start, err1 := strconv.Atoi(opt[0])
					end, err2 := strconv.Atoi(opt[1])
					if err1 != nil || err2 != nil {
						fmt.Println("Invalid range:", opt)
						continue
					}
					if start < 1 || end > len(arr) || start > end {
						fmt.Println("Range out of range:", opt)
						continue
					}
					for i := start; i <= end; i++ {
						//fmt.Println(options[i-1])
						selected = append(selected, i)
					}
				} else {
					fmt.Println("Invalid option:", opt)
				}
			}
		}
		fmt.Println("Selected options:", selected)
	}
	for trackNum, track := range meta.Data[0].Relationships.Tracks.Data {
		trackNum++
		if isInArray(okDict[albumId], trackNum) {
			//fmt.Println("已完成直接跳过.\n")
			counter.Total++
			counter.Success++
			continue
		}
		if isInArray(selected, trackNum) {
			downloadTrack(trackNum, trackTotal, meta, track, albumId, token, storefront, mediaUserToken, sanAlbumFolder, Codec, covPath)
		}
	}
	return nil
}

func writeMP4Tags(trackPath, lrc string, meta *structs.AutoGenerated, trackNum, trackTotal int) error {
	index := trackNum - 1

	t := &mp4tag.MP4Tags{
		Title:      meta.Data[0].Relationships.Tracks.Data[index].Attributes.Name,
		TitleSort:  meta.Data[0].Relationships.Tracks.Data[index].Attributes.Name,
		Artist:     meta.Data[0].Relationships.Tracks.Data[index].Attributes.ArtistName,
		ArtistSort: meta.Data[0].Relationships.Tracks.Data[index].Attributes.ArtistName,
		Custom: map[string]string{
			"PERFORMER":   meta.Data[0].Relationships.Tracks.Data[index].Attributes.ArtistName,
			"RELEASETIME": meta.Data[0].Relationships.Tracks.Data[index].Attributes.ReleaseDate,
			"ISRC":        meta.Data[0].Relationships.Tracks.Data[index].Attributes.Isrc,
			"LABEL":       meta.Data[0].Attributes.RecordLabel,
			"UPC":         meta.Data[0].Attributes.Upc,
		},
		Composer:     meta.Data[0].Relationships.Tracks.Data[index].Attributes.ComposerName,
		ComposerSort: meta.Data[0].Relationships.Tracks.Data[index].Attributes.ComposerName,
		Date:         meta.Data[0].Attributes.ReleaseDate,
		CustomGenre:  meta.Data[0].Relationships.Tracks.Data[index].Attributes.GenreNames[0],
		Copyright:    meta.Data[0].Attributes.Copyright,
		Publisher:    meta.Data[0].Attributes.RecordLabel,
		Lyrics:       lrc,
	}

	if !strings.Contains(meta.Data[0].ID, "pl.") {
		albumID, err := strconv.ParseUint(meta.Data[0].ID, 10, 32)
		if err != nil {
			return err
		}
		t.ItunesAlbumID = int32(albumID)
	}

	if len(meta.Data[0].Relationships.Artists.Data) > 0 {
		if len(meta.Data[0].Relationships.Tracks.Data[index].Relationships.Artists.Data) > 0 {
			artistID, err := strconv.ParseUint(meta.Data[0].Relationships.Tracks.Data[index].Relationships.Artists.Data[0].ID, 10, 32)
			if err != nil {
				return err
			}
			t.ItunesArtistID = int32(artistID)
		}
	}

	if strings.Contains(meta.Data[0].ID, "pl.") && !Config.UseSongInfoForPlaylist {
		t.DiscNumber = 1
		t.DiscTotal = 1
		t.TrackNumber = int16(trackNum)
		t.TrackTotal = int16(trackTotal)
		t.Album = meta.Data[0].Attributes.Name
		t.AlbumSort = meta.Data[0].Attributes.Name
		t.AlbumArtist = meta.Data[0].Attributes.ArtistName
		t.AlbumArtistSort = meta.Data[0].Attributes.ArtistName
	} else if strings.Contains(meta.Data[0].ID, "pl.") && Config.UseSongInfoForPlaylist {
		t.DiscNumber = int16(meta.Data[0].Relationships.Tracks.Data[index].Attributes.DiscNumber)
		t.DiscTotal = int16(meta.Data[0].Relationships.Tracks.Data[trackTotal-1].Attributes.DiscNumber)
		t.TrackNumber = int16(meta.Data[0].Relationships.Tracks.Data[index].Attributes.TrackNumber)
		t.TrackTotal = int16(trackTotal)
		t.Album = meta.Data[0].Relationships.Tracks.Data[index].Attributes.AlbumName
		t.AlbumSort = meta.Data[0].Relationships.Tracks.Data[index].Attributes.AlbumName
		t.AlbumArtist = meta.Data[0].Relationships.Tracks.Data[index].Relationships.Albums.Data[0].Attributes.ArtistName
		t.AlbumArtistSort = meta.Data[0].Relationships.Tracks.Data[index].Relationships.Albums.Data[0].Attributes.ArtistName
	} else {
		t.DiscNumber = int16(meta.Data[0].Relationships.Tracks.Data[index].Attributes.DiscNumber)
		t.DiscTotal = int16(meta.Data[0].Relationships.Tracks.Data[trackTotal-1].Attributes.DiscNumber)
		t.TrackNumber = int16(meta.Data[0].Relationships.Tracks.Data[index].Attributes.TrackNumber)
		t.TrackTotal = int16(trackTotal)
		t.Album = meta.Data[0].Relationships.Tracks.Data[index].Attributes.AlbumName
		t.AlbumSort = meta.Data[0].Relationships.Tracks.Data[index].Attributes.AlbumName
		t.AlbumArtist = meta.Data[0].Attributes.ArtistName
		t.AlbumArtistSort = meta.Data[0].Attributes.ArtistName
	}

	if meta.Data[0].Relationships.Tracks.Data[index].Attributes.ContentRating == "explicit" {
		t.ItunesAdvisory = mp4tag.ItunesAdvisoryExplicit
	} else if meta.Data[0].Relationships.Tracks.Data[index].Attributes.ContentRating == "clean" {
		t.ItunesAdvisory = mp4tag.ItunesAdvisoryClean
	} else {
		t.ItunesAdvisory = mp4tag.ItunesAdvisoryNone
	}

	mp4, err := mp4tag.Open(trackPath)
	if err != nil {
		return err
	}
	defer mp4.Close()
	err = mp4.Write(t, []string{})
	if err != nil {
		return err
	}
	return nil
}

func main() {
	err := loadConfig()
	if err != nil {
		fmt.Printf("load Config failed: %v", err)
		return
	}
	token, err := getToken()
	if err != nil {
		if Config.AuthorizationToken != "" && Config.AuthorizationToken != "your-authorization-token" {
			token = strings.Replace(Config.AuthorizationToken, "Bearer ", "", -1)
		} else {
			fmt.Println("Failed to get token.")
			return
		}
	}
	// Define command-line flags
	pflag.BoolVar(&dl_atmos, "atmos", false, "Enable atmos download mode")
	pflag.BoolVar(&dl_aac, "aac", false, "Enable adm-aac download mode")
	pflag.BoolVar(&dl_select, "select", false, "Enable selective download")
	pflag.BoolVar(&dl_song, "song", false, "Enable single song download mode")
	pflag.BoolVar(&artist_select, "all-album", false, "Download all artist albums")
	pflag.BoolVar(&debug_mode, "debug", false, "Enable debug mode to show audio quality information")
	alac_max = pflag.Int("alac-max", Config.AlacMax, "Specify the max quality for download alac")
	atmos_max = pflag.Int("atmos-max", Config.AtmosMax, "Specify the max quality for download atmos")
	aac_type = pflag.String("aac-type", Config.AacType, "Select AAC type, aac aac-binaural aac-downmix")
	mv_audio_type = pflag.String("mv-audio-type", Config.MVAudioType, "Select MV audio type, atmos ac3 aac")
	mv_max = pflag.Int("mv-max", Config.MVMax, "Specify the max quality for download MV")

	// Custom usage message for help
	pflag.Usage = func() {
		fmt.Fprintf(os.Stderr, "Usage: %s [options] url1 url2 ...\n", "[main | main.exe | go run main.go]")
		fmt.Println("Options:")
		pflag.PrintDefaults()
	}

	// Parse the flag arguments
	pflag.Parse()
	Config.AlacMax = *alac_max
	Config.AtmosMax = *atmos_max
	Config.AacType = *aac_type
	Config.MVAudioType = *mv_audio_type
	Config.MVMax = *mv_max

	args := pflag.Args()
	if len(args) == 0 {
		fmt.Println("No URLs provided. Please provide at least one URL.")
		pflag.Usage()
		return
	}
	os.Args = args
	if strings.Contains(os.Args[0], "/artist/") {
		urlArtistName, urlArtistID, err := getUrlArtistName(os.Args[0], token)
		if err != nil {
			fmt.Println("Failed to get artistname.")
			return
		}
		//fmt.Println("get artistname:", urlArtistName)
		Config.ArtistFolderFormat = strings.NewReplacer(
			"{UrlArtistName}", LimitString(urlArtistName),
			"{ArtistId}", urlArtistID,
		).Replace(Config.ArtistFolderFormat)
		albumArgs, err := checkArtist(os.Args[0], token, "albums")
		if err != nil {
			fmt.Println("Failed to get artist albums.")
			return
		}
		mvArgs, err := checkArtist(os.Args[0], token, "music-videos")
		if err != nil {
			fmt.Println("Failed to get artist music-videos.")
			//return
		}
		os.Args = append(albumArgs, mvArgs...)
	}
	albumTotal := len(os.Args)
	for {
		for albumNum, urlRaw := range os.Args {
			fmt.Printf("Album %d of %d:\n", albumNum+1, albumTotal)
			var storefront, albumId string
			//mv dl dev
			if strings.Contains(urlRaw, "/music-video/") {
				if debug_mode {
					continue
				}
				counter.Total++
				if len(Config.MediaUserToken) <= 50 {
					fmt.Println("meida-user-token is not set, skip MV dl")
					counter.Success++
					continue
				}
				if _, err := exec.LookPath("mp4decrypt"); err != nil {
					fmt.Println("mp4decrypt is not found, skip MV dl")
					counter.Success++
					continue
				}
				mvSaveDir := strings.NewReplacer(
					"{ArtistName}", "",
					"{UrlArtistName}", "",
					"{ArtistId}", "",
				).Replace(Config.ArtistFolderFormat)
				if mvSaveDir != "" {
					mvSaveDir = filepath.Join(Config.AlacSaveFolder, forbiddenNames.ReplaceAllString(mvSaveDir, "_"))
				} else {
					mvSaveDir = Config.AlacSaveFolder
				}
				storefront, albumId = checkUrlMv(urlRaw)
				err := mvDownloader(albumId, mvSaveDir, token, storefront, Config.MediaUserToken, nil)
				if err != nil {
					fmt.Println("\u26A0 Failed to dl MV:", err)
					counter.Error++
					continue
				}
				counter.Success++
				continue
			}
			if strings.Contains(urlRaw, "/song/") {
				urlRaw, err = getUrlSong(urlRaw, token)
				dl_song = true
				if err != nil {
					fmt.Println("Failed to get Song info.")
				}
			}
			if strings.Contains(urlRaw, "/playlist/") {
				storefront, albumId = checkUrlPlaylist(urlRaw)
			} else {
				storefront, albumId = checkUrl(urlRaw)
			}
			if albumId == "" {
				fmt.Printf("Invalid URL: %s\n", urlRaw)
				continue
			}
			parse, err := url.Parse(urlRaw)
			if err != nil {
				log.Fatalf("Invalid URL: %v", err)
			}
			var urlArg_i = parse.Query().Get("i")
			err = rip(albumId, token, storefront, Config.MediaUserToken, urlArg_i)
			if err != nil {
				fmt.Println("Album failed.")
				fmt.Println(err)
			}
		}
		fmt.Printf("=======  [\u2714 ] Completed: %d/%d  |  [\u26A0 ] Warnings: %d  |  [\u2716 ] Errors: %d  =======\n", counter.Success, counter.Total, counter.Unavailable+counter.NotSong, counter.Error)
		if counter.Error == 0 {
			break
		}
		fmt.Println("Error detected, press Enter to try again...")
		fmt.Scanln()
		fmt.Println("Start trying again...")
		counter = structs.Counter{}
	}
}
func mvDownloader(adamID string, saveDir string, token string, storefront string, mediaUserToken string, meta *structs.AutoGenerated) error {
	MVInfo, err := getMVInfoFromAdam(adamID, token, storefront)
	if err != nil {
		fmt.Println("\u26A0 Failed to get MV manifest:", err)
		return nil
	}

	//获取传入的专辑信息当中该mv所在的位置
	var trackTotal int
	var trackNum int
	var index int
	if meta != nil {
		trackTotal = len(meta.Data[0].Relationships.Tracks.Data)
		for i, track := range meta.Data[0].Relationships.Tracks.Data {
			if adamID == track.ID {
				index = i
				trackNum = i + 1
			}
		}
	}

	if strings.HasSuffix(saveDir, ".") {
		saveDir = strings.ReplaceAll(saveDir, ".", "")
	}
	saveDir = strings.TrimSpace(saveDir)

	vidPath := filepath.Join(saveDir, fmt.Sprintf("%s_vid.mp4", adamID))
	audPath := filepath.Join(saveDir, fmt.Sprintf("%s_aud.mp4", adamID))
	mvSaveName := fmt.Sprintf("%s (%s)", MVInfo.Data[0].Attributes.Name, adamID)
	if meta != nil {
		mvSaveName = fmt.Sprintf("%02d. %s", trackNum, MVInfo.Data[0].Attributes.Name)
	}

	mvOutPath := filepath.Join(saveDir, fmt.Sprintf("%s.mp4", forbiddenNames.ReplaceAllString(mvSaveName, "_")))

	fmt.Println(MVInfo.Data[0].Attributes.Name)

	exists, _ := fileExists(mvOutPath)
	if exists {
		fmt.Println("MV already exists locally.")
		return nil
	}

	mvm3u8url, _, _ := runv3.GetWebplayback(adamID, token, mediaUserToken, true)
	if mvm3u8url == "" {
		return errors.New("media-user-token may wrong or expired")
	}

	os.MkdirAll(saveDir, os.ModePerm)
	//video
	videom3u8url, _ := extractVideo(mvm3u8url)
	videokeyAndUrls, _ := runv3.Run(adamID, videom3u8url, token, mediaUserToken, true)
	_ = runv3.ExtMvData(videokeyAndUrls, vidPath)
	//audio
	audiom3u8url, _ := extractMvAudio(mvm3u8url)
	audiokeyAndUrls, _ := runv3.Run(adamID, audiom3u8url, token, mediaUserToken, true)
	_ = runv3.ExtMvData(audiokeyAndUrls, audPath)

	//tags
	tags := []string{
		"tool=",
		fmt.Sprintf("artist=%s", MVInfo.Data[0].Attributes.ArtistName),
		fmt.Sprintf("title=%s", MVInfo.Data[0].Attributes.Name),
		fmt.Sprintf("genre=%s", MVInfo.Data[0].Attributes.GenreNames[0]),
		fmt.Sprintf("created=%s", MVInfo.Data[0].Attributes.ReleaseDate),
		fmt.Sprintf("ISRC=%s", MVInfo.Data[0].Attributes.Isrc),
	}

	// ContentRating tag
	if MVInfo.Data[0].Attributes.ContentRating == "explicit" {
		tags = append(tags, "rating=1")
	} else if MVInfo.Data[0].Attributes.ContentRating == "clean" {
		tags = append(tags, "rating=2")
	} else {
		tags = append(tags, "rating=0")
	}

	//根据情况额外添加可使用的tags
	if meta != nil {
		if meta.Data[0].Type == "playlists" && !Config.UseSongInfoForPlaylist {
			tags = append(tags, "disk=1/1")
			tags = append(tags, fmt.Sprintf("album=%s", meta.Data[0].Attributes.Name))
			tags = append(tags, fmt.Sprintf("track=%d", trackNum))
			tags = append(tags, fmt.Sprintf("tracknum=%d/%d", trackNum, trackTotal))
			tags = append(tags, fmt.Sprintf("album_artist=%s", meta.Data[0].Attributes.ArtistName))
			tags = append(tags, fmt.Sprintf("performer=%s", meta.Data[0].Relationships.Tracks.Data[index].Attributes.ArtistName))
			tags = append(tags, fmt.Sprintf("copyright=%s", meta.Data[0].Attributes.Copyright))
			tags = append(tags, fmt.Sprintf("UPC=%s", meta.Data[0].Attributes.Upc))
		} else {
			tags = append(tags, fmt.Sprintf("album=%s", meta.Data[0].Relationships.Tracks.Data[index].Attributes.AlbumName))
			tags = append(tags, fmt.Sprintf("disk=%d/%d", meta.Data[0].Relationships.Tracks.Data[index].Attributes.DiscNumber, meta.Data[0].Relationships.Tracks.Data[trackTotal-1].Attributes.DiscNumber))
			tags = append(tags, fmt.Sprintf("track=%d", meta.Data[0].Relationships.Tracks.Data[index].Attributes.TrackNumber))
			tags = append(tags, fmt.Sprintf("tracknum=%d/%d", meta.Data[0].Relationships.Tracks.Data[index].Attributes.TrackNumber, meta.Data[0].Attributes.TrackCount))
			tags = append(tags, fmt.Sprintf("album_artist=%s", meta.Data[0].Attributes.ArtistName))
			tags = append(tags, fmt.Sprintf("performer=%s", meta.Data[0].Relationships.Tracks.Data[index].Attributes.ArtistName))
			tags = append(tags, fmt.Sprintf("copyright=%s", meta.Data[0].Attributes.Copyright))
			tags = append(tags, fmt.Sprintf("UPC=%s", meta.Data[0].Attributes.Upc))
		}
	} else {
		tags = append(tags, fmt.Sprintf("album=%s", MVInfo.Data[0].Attributes.AlbumName))
		tags = append(tags, fmt.Sprintf("disk=%d", MVInfo.Data[0].Attributes.DiscNumber))
		tags = append(tags, fmt.Sprintf("track=%d", MVInfo.Data[0].Attributes.TrackNumber))
		tags = append(tags, fmt.Sprintf("tracknum=%d", MVInfo.Data[0].Attributes.TrackNumber))
		//tags = append(tags, fmt.Sprintf("album_artist=%s", MVInfo.Data[0].Attributes.ArtistName))
		tags = append(tags, fmt.Sprintf("performer=%s", MVInfo.Data[0].Attributes.ArtistName))
	}

	// Extract and save thumbnail if enabled
	var covPath string
	//强制嵌入封面
	if true {
		// Get the highest quality thumbnail URL from the MV info
		thumbURL := MVInfo.Data[0].Attributes.Artwork.URL

		// Generate base name without extension
		baseThumbName := forbiddenNames.ReplaceAllString(mvSaveName, "_") + "_thumbnail"

		// Download and save thumbnail
		covPath, err = writeCover(saveDir, baseThumbName, thumbURL)
		if err != nil {
			fmt.Println("Failed to save MV thumbnail:", err)
		} else {
			//fmt.Println("MV thumbnail saved successfully")
			tags = append(tags, fmt.Sprintf("cover=%s", covPath))
		}
	}

	//mux and add tag
	tagsString := strings.Join(tags, ":")
	muxCmd := exec.Command("MP4Box", "-itags", tagsString, "-quiet", "-add", vidPath, "-add", audPath, "-keep-utc", "-new", mvOutPath)
	fmt.Printf("MV Remuxing...")
	if err := muxCmd.Run(); err != nil {
		fmt.Printf("MV mux failed: %v\n", err)
		return err
	}
	fmt.Printf("\rMV Remuxed.   \n")
	defer os.Remove(vidPath)
	defer os.Remove(audPath)
	defer os.Remove(covPath)

	return nil
}

func extractMvAudio(c string) (string, error) {
	MediaUrl, err := url.Parse(c)
	if err != nil {
		return "", err
	}

	resp, err := http.Get(c)
	if err != nil {
		return "", err
	}
	defer resp.Body.Close()

	if resp.StatusCode != http.StatusOK {
		return "", errors.New(resp.Status)
	}

	body, err := io.ReadAll(resp.Body)
	if err != nil {
		return "", err
	}

	audioString := string(body)
	from, listType, err := m3u8.DecodeFrom(strings.NewReader(audioString), true)
	if err != nil || listType != m3u8.MASTER {
		return "", errors.New("m3u8 not of media type")
	}

	audio := from.(*m3u8.MasterPlaylist)

	var audioPriority = []string{"audio-atmos", "audio-ac3", "audio-stereo-256"}
	if Config.MVAudioType == "ac3" {
		audioPriority = []string{"audio-ac3", "audio-stereo-256"}
	} else if Config.MVAudioType == "aac" {
		audioPriority = []string{"audio-stereo-256"}
	}

	re := regexp.MustCompile(`_gr(\d+)_`)

	type AudioStream struct {
		URL     string
		Rank    int
		GroupID string
	}
	var audioStreams []AudioStream

	for _, variant := range audio.Variants {
		for _, audiov := range variant.Alternatives {
			if audiov.URI != "" {
				for _, priority := range audioPriority {
					if audiov.GroupId == priority {
						matches := re.FindStringSubmatch(audiov.URI)
						if len(matches) == 2 {
							var rank int
							fmt.Sscanf(matches[1], "%d", &rank)
							streamUrl, _ := MediaUrl.Parse(audiov.URI)
							audioStreams = append(audioStreams, AudioStream{
								URL:     streamUrl.String(),
								Rank:    rank,
								GroupID: audiov.GroupId,
							})
						}
					}
				}
			}
		}
	}

	if len(audioStreams) == 0 {
		return "", errors.New("no suitable audio stream found")
	}

	sort.Slice(audioStreams, func(i, j int) bool {
		return audioStreams[i].Rank > audioStreams[j].Rank
	})
	fmt.Println("Audio: " + audioStreams[0].GroupID)
	return audioStreams[0].URL, nil
}

func checkM3u8(b string, f string) (string, error) {
	var EnhancedHls string
	if Config.GetM3u8FromDevice {
		adamID := b
		conn, err := net.Dial("tcp", Config.GetM3u8Port)
		if err != nil {
			fmt.Println("Error connecting to device:", err)
			return "none", err
		}
		defer conn.Close()
		if f == "song" {
			fmt.Println("Connected to device")
		}

		// Send the length of adamID and the adamID itself
		adamIDBuffer := []byte(adamID)
		lengthBuffer := []byte{byte(len(adamIDBuffer))}

		// Write length and adamID to the connection
		_, err = conn.Write(lengthBuffer)
		if err != nil {
			fmt.Println("Error writing length to device:", err)
			return "none", err
		}

		_, err = conn.Write(adamIDBuffer)
		if err != nil {
			fmt.Println("Error writing adamID to device:", err)
			return "none", err
		}

		// Read the response (URL) from the device
		response, err := bufio.NewReader(conn).ReadBytes('\n')
		if err != nil {
			fmt.Println("Error reading response from device:", err)
			return "none", err
		}

		// Trim any newline characters from the response

		response = bytes.TrimSpace(response)
		if len(response) > 0 {
			if f == "song" {
				fmt.Println("Received URL:", string(response))
			}
			EnhancedHls = string(response)
		} else {
			fmt.Println("Received an empty response")
		}
	}
	return EnhancedHls, nil
}

func formatAvailability(available bool, quality string) string {
	if !available {
		return "Not Available"
	}
	return quality
}

func extractMedia(b string, more_mode bool) (string, string, error) {
	masterUrl, err := url.Parse(b)
	if err != nil {
		return "", "", err
	}
	resp, err := http.Get(b)
	if err != nil {
		return "", "", err
	}
	defer resp.Body.Close()
	if resp.StatusCode != http.StatusOK {
		return "", "", errors.New(resp.Status)
	}
	body, err := io.ReadAll(resp.Body)
	if err != nil {
		return "", "", err
	}
	masterString := string(body)
	from, listType, err := m3u8.DecodeFrom(strings.NewReader(masterString), true)
	if err != nil || listType != m3u8.MASTER {
		return "", "", errors.New("m3u8 not of master type")
	}
	master := from.(*m3u8.MasterPlaylist)
	var streamUrl *url.URL
	sort.Slice(master.Variants, func(i, j int) bool {
		return master.Variants[i].AverageBandwidth > master.Variants[j].AverageBandwidth
	})
	if debug_mode && more_mode {
		fmt.Println("\nDebug: All Available Variants:")
		var data [][]string
		for _, variant := range master.Variants {
			data = append(data, []string{variant.Codecs, variant.Audio, fmt.Sprint(variant.Bandwidth)})
			//fmt.Printf("Codec: %s, Audio: %s, Bandwidth: %d\n",
			//variant.Codecs, variant.Audio, variant.Bandwidth)
		}
		table := tablewriter.NewWriter(os.Stdout)
		table.SetHeader([]string{"Codec", "Audio", "Bandwidth"})
		//table.SetFooter([]string{"", "", "Total", "$146.93"})
		table.SetAutoMergeCells(true)
		//table.SetAutoMergeCellsByColumnIndex([]int{1,2,3})
		table.SetRowLine(true)
		table.AppendBulk(data)
		table.Render()

		var hasAAC, hasLossless, hasHiRes, hasAtmos, hasDolbyAudio bool
		var aacQuality, losslessQuality, hiResQuality, atmosQuality, dolbyAudioQuality string

		// Check for all formats
		for _, variant := range master.Variants {
			if variant.Codecs == "mp4a.40.2" { // AAC
				hasAAC = true
				split := strings.Split(variant.Audio, "-")
				if len(split) >= 3 {
					bitrate, _ := strconv.Atoi(split[2])
					currentBitrate := 0
					if aacQuality != "" {
						current := strings.Split(aacQuality, " | ")[2]
						current = strings.Split(current, " ")[0]
						currentBitrate, _ = strconv.Atoi(current)
					}
					if bitrate > currentBitrate {
						aacQuality = fmt.Sprintf("AAC | 2 Channel | %d kbps", bitrate)
					}
				}
			} else if variant.Codecs == "ec-3" && strings.Contains(variant.Audio, "atmos") { // Dolby Atmos
				hasAtmos = true
				split := strings.Split(variant.Audio, "-")
				if len(split) > 0 {
					bitrateStr := split[len(split)-1]
					// Remove leading "2" if present in "2768"
					if len(bitrateStr) == 4 && bitrateStr[0] == '2' {
						bitrateStr = bitrateStr[1:]
					}
					bitrate, _ := strconv.Atoi(bitrateStr)
					currentBitrate := 0
					if atmosQuality != "" {
						current := strings.Split(strings.Split(atmosQuality, " | ")[2], " ")[0]
						currentBitrate, _ = strconv.Atoi(current)
					}
					if bitrate > currentBitrate {
						atmosQuality = fmt.Sprintf("E-AC-3 | 16 Channel | %d kbps", bitrate)
					}
				}
			} else if variant.Codecs == "alac" { // ALAC (Lossless or Hi-Res)
				split := strings.Split(variant.Audio, "-")
				if len(split) >= 3 {
					bitDepth := split[len(split)-1]
					sampleRate := split[len(split)-2]
					sampleRateInt, _ := strconv.Atoi(sampleRate)
					if sampleRateInt > 48000 { // Hi-Res
						hasHiRes = true
						hiResQuality = fmt.Sprintf("ALAC | 2 Channel | %s-bit/%d kHz", bitDepth, sampleRateInt/1000)
					} else { // Standard Lossless
						hasLossless = true
						losslessQuality = fmt.Sprintf("ALAC | 2 Channel | %s-bit/%d kHz", bitDepth, sampleRateInt/1000)
					}
				}
			} else if variant.Codecs == "ac-3" { // Dolby Audio
				hasDolbyAudio = true
				split := strings.Split(variant.Audio, "-")
				if len(split) > 0 {
					bitrate, _ := strconv.Atoi(split[len(split)-1])
					dolbyAudioQuality = fmt.Sprintf("AC-3 |  16 Channel | %d kbps", bitrate)
				}
			}
		}

		fmt.Println("Available Audio Formats:")
		fmt.Println("------------------------")
		fmt.Printf("AAC             : %s\n", formatAvailability(hasAAC, aacQuality))
		fmt.Printf("Lossless        : %s\n", formatAvailability(hasLossless, losslessQuality))
		fmt.Printf("Hi-Res Lossless : %s\n", formatAvailability(hasHiRes, hiResQuality))
		fmt.Printf("Dolby Atmos     : %s\n", formatAvailability(hasAtmos, atmosQuality))
		fmt.Printf("Dolby Audio     : %s\n", formatAvailability(hasDolbyAudio, dolbyAudioQuality))
		fmt.Println("------------------------")

		return "", "", nil
	}
	var Quality string
	for _, variant := range master.Variants {
		if dl_atmos {
			if variant.Codecs == "ec-3" && strings.Contains(variant.Audio, "atmos") {
				if debug_mode && !more_mode {
					fmt.Printf("Debug: Found Dolby Atmos variant - %s (Bitrate: %d kbps)\n",
						variant.Audio, variant.Bandwidth/1000)
				}
				split := strings.Split(variant.Audio, "-")
				length := len(split)
				length_int, err := strconv.Atoi(split[length-1])
				if err != nil {
					return "", "", err
				}
				if length_int <= Config.AtmosMax {
					if !debug_mode && !more_mode {
						fmt.Printf("%s\n", variant.Audio)
					}
					streamUrlTemp, err := masterUrl.Parse(variant.URI)
					if err != nil {
						return "", "", err
					}
					streamUrl = streamUrlTemp
					Quality = fmt.Sprintf("%s kbps", split[len(split)-1])
					break
				}
			} else if variant.Codecs == "ac-3" { // Add Dolby Audio support
				if debug_mode && !more_mode {
					fmt.Printf("Debug: Found Dolby Audio variant - %s (Bitrate: %d kbps)\n",
						variant.Audio, variant.Bandwidth/1000)
				}
				streamUrlTemp, err := masterUrl.Parse(variant.URI)
				if err != nil {
					return "", "", err
				}
				streamUrl = streamUrlTemp
				split := strings.Split(variant.Audio, "-")
				Quality = fmt.Sprintf("%s kbps", split[len(split)-1])
				break
			}
		} else if dl_aac {
			if variant.Codecs == "mp4a.40.2" {
				if debug_mode && !more_mode {
					fmt.Printf("Debug: Found AAC variant - %s (Bitrate: %d)\n", variant.Audio, variant.Bandwidth)
				}
				aacregex := regexp.MustCompile(`audio-stereo-\d+`)
				replaced := aacregex.ReplaceAllString(variant.Audio, "aac")
				if replaced == Config.AacType {
					if !debug_mode && !more_mode {
						fmt.Printf("%s\n", variant.Audio)
					}
					streamUrlTemp, err := masterUrl.Parse(variant.URI)
					if err != nil {
						panic(err)
					}
					streamUrl = streamUrlTemp
					split := strings.Split(variant.Audio, "-")
					Quality = fmt.Sprintf("%s kbps", split[2])
					break
				}
			}
		} else {
			if variant.Codecs == "alac" {
				split := strings.Split(variant.Audio, "-")
				length := len(split)
				length_int, err := strconv.Atoi(split[length-2])
				if err != nil {
					return "", "", err
				}
				if length_int <= Config.AlacMax {
					if !debug_mode && !more_mode {
						fmt.Printf("%s-bit / %s Hz\n", split[length-1], split[length-2])
					}
					streamUrlTemp, err := masterUrl.Parse(variant.URI)
					if err != nil {
						panic(err)
					}
					streamUrl = streamUrlTemp
					KHZ := float64(length_int) / 1000.0
					Quality = fmt.Sprintf("%sB-%.1fkHz", split[length-1], KHZ)
					break
				}
			}
		}
	}
	if streamUrl == nil {
		return "", "", errors.New("no codec found")
	}
	return streamUrl.String(), Quality, nil
}
func extractVideo(c string) (string, error) {
	MediaUrl, err := url.Parse(c)
	if err != nil {
		return "", err
	}

	resp, err := http.Get(c)
	if err != nil {
		return "", err
	}
	defer resp.Body.Close()

	if resp.StatusCode != http.StatusOK {
		return "", errors.New(resp.Status)
	}

	body, err := io.ReadAll(resp.Body)
	if err != nil {
		return "", err
	}
	videoString := string(body)

	from, listType, err := m3u8.DecodeFrom(strings.NewReader(videoString), true)
	if err != nil || listType != m3u8.MASTER {
		return "", errors.New("m3u8 not of media type")
	}

	video := from.(*m3u8.MasterPlaylist)

	re := regexp.MustCompile(`_(\d+)x(\d+)`)

	var streamUrl *url.URL
	sort.Slice(video.Variants, func(i, j int) bool {
		return video.Variants[i].AverageBandwidth > video.Variants[j].AverageBandwidth
	})

	maxHeight := Config.MVMax

	for _, variant := range video.Variants {
		matches := re.FindStringSubmatch(variant.URI)
		if len(matches) == 3 {
			height := matches[2]
			var h int
			_, err := fmt.Sscanf(height, "%d", &h)
			if err != nil {
				continue
			}
			if h <= maxHeight {
				streamUrl, err = MediaUrl.Parse(variant.URI)
				if err != nil {
					return "", err
				}
				fmt.Println("Video: " + variant.Resolution + "-" + variant.VideoRange)
				break
			}
		}
	}

	if streamUrl == nil {
		return "", errors.New("no suitable video stream found")
	}

	return streamUrl.String(), nil
}

func getInfoFromAdam(adamId string, token string, storefront string) (*structs.SongData, error) {
	request, err := http.NewRequest("GET", fmt.Sprintf("https://amp-api.music.apple.com/v1/catalog/%s/songs/%s", storefront, adamId), nil)
	if err != nil {
		return nil, err
	}
	query := url.Values{}
	query.Set("extend", "extendedAssetUrls")
	query.Set("include", "albums")
	query.Set("l", Config.Language)
	request.URL.RawQuery = query.Encode()

	request.Header.Set("Authorization", fmt.Sprintf("Bearer %s", token))
	request.Header.Set("User-Agent", "iTunes/12.11.3 (Windows; Microsoft Windows 10 x64 Professional Edition (Build 19041); x64) AppleWebKit/7611.1022.4001.1 (dt:2)")
	request.Header.Set("Origin", "https://music.apple.com")

	do, err := http.DefaultClient.Do(request)
	if err != nil {
		return nil, err
	}
	defer do.Body.Close()
	if do.StatusCode != http.StatusOK {
		return nil, errors.New(do.Status)
	}

	obj := new(structs.ApiResult)
	err = json.NewDecoder(do.Body).Decode(&obj)
	if err != nil {
		return nil, err
	}

	for _, d := range obj.Data {
		if d.ID == adamId {
			return &d, nil
		}
	}
	return nil, nil
}

func getMVInfoFromAdam(adamId string, token string, storefront string) (*structs.AutoGeneratedMusicVideo, error) {
	request, err := http.NewRequest("GET", fmt.Sprintf("https://amp-api.music.apple.com/v1/catalog/%s/music-videos/%s", storefront, adamId), nil)
	if err != nil {
		return nil, err
	}
	query := url.Values{}
	query.Set("l", Config.Language)
	request.URL.RawQuery = query.Encode()
	request.Header.Set("Authorization", fmt.Sprintf("Bearer %s", token))
	request.Header.Set("User-Agent", "Mozilla/5.0 (Windows NT 10.0; Win64; x64) AppleWebKit/537.36 (KHTML, like Gecko) Chrome/91.0.4472.124 Safari/537.36")
	request.Header.Set("Origin", "https://music.apple.com")

	do, err := http.DefaultClient.Do(request)
	if err != nil {
		return nil, err
	}
	defer do.Body.Close()
	if do.StatusCode != http.StatusOK {
		return nil, errors.New(do.Status)
	}

	obj := new(structs.AutoGeneratedMusicVideo)
	err = json.NewDecoder(do.Body).Decode(&obj)
	if err != nil {
		return nil, err
	}

	return obj, nil
}

func getToken() (string, error) {
	req, err := http.NewRequest("GET", "https://beta.music.apple.com", nil)
	if err != nil {
		return "", err
	}

	resp, err := http.DefaultClient.Do(req)
	if err != nil {
		return "", err
	}
	defer resp.Body.Close()

	body, err := io.ReadAll(resp.Body)
	if err != nil {
		return "", err
	}

	regex := regexp.MustCompile(`/assets/index-legacy-[^/]+\.js`)
	indexJsUri := regex.FindString(string(body))

	req, err = http.NewRequest("GET", "https://beta.music.apple.com"+indexJsUri, nil)
	if err != nil {
		return "", err
	}

	resp, err = http.DefaultClient.Do(req)
	if err != nil {
		return "", err
	}
	defer resp.Body.Close()

	body, err = io.ReadAll(resp.Body)
	if err != nil {
		return "", err
	}

	regex = regexp.MustCompile(`eyJh([^"]*)`)
	token := regex.FindString(string(body))

	return token, nil
}
=======
package main

import (
	"bufio"
	"bytes"
	"encoding/json"
	"errors"
	"fmt"
	"io"
	"log"
	"net"
	"net/http"
	"net/url"
	"os"
	"os/exec"
	"path/filepath"
	"regexp"
	"sort"
	"strconv"
	"strings"
	"time"

	"main/utils/ampapi"
	"main/utils/lyrics"
	"main/utils/runv2"
	"main/utils/runv3"
	"main/utils/structs"
	"main/utils/task"

	"github.com/AlecAivazis/survey/v2"
	"github.com/fatih/color"
	"github.com/grafov/m3u8"
	"github.com/olekukonko/tablewriter"
	"github.com/spf13/pflag"
	"github.com/zhaarey/go-mp4tag"
	"gopkg.in/yaml.v2"
)

var (
	forbiddenNames = regexp.MustCompile(`[/\\<>:"|?*]`)
	dl_atmos       bool
	dl_aac         bool
	dl_select      bool
	dl_song        bool
	artist_select  bool
	debug_mode     bool
	alac_max       *int
	atmos_max      *int
	mv_max         *int
	mv_audio_type  *string
	aac_type       *string
	Config         structs.ConfigSet
	counter        structs.Counter
	okDict         = make(map[string][]int)
)

func loadConfig() error {
	data, err := os.ReadFile("config.yaml")
	if err != nil {
		return err
	}
	err = yaml.Unmarshal(data, &Config)
	if err != nil {
		return err
	}
	if len(Config.Storefront) != 2 {
		Config.Storefront = "us"
	}
	return nil
}

func LimitString(s string) string {
	if len([]rune(s)) > Config.LimitMax {
		return string([]rune(s)[:Config.LimitMax])
	}
	return s
}

func isInArray(arr []int, target int) bool {
	for _, num := range arr {
		if num == target {
			return true
		}
	}
	return false
}

func fileExists(path string) (bool, error) {
	f, err := os.Stat(path)
	if err == nil {
		return !f.IsDir(), nil
	} else if os.IsNotExist(err) {
		return false, nil
	}
	return false, err
}

func checkUrl(url string) (string, string) {
	pat := regexp.MustCompile(`^(?:https:\/\/(?:beta\.music|music|classical\.music)\.apple\.com\/(\w{2})(?:\/album|\/album\/.+))\/(?:id)?(\d[^\D]+)(?:$|\?)`)
	matches := pat.FindAllStringSubmatch(url, -1)

	if matches == nil {
		return "", ""
	} else {
		return matches[0][1], matches[0][2]
	}
}
func checkUrlMv(url string) (string, string) {
	pat := regexp.MustCompile(`^(?:https:\/\/(?:beta\.music|music)\.apple\.com\/(\w{2})(?:\/music-video|\/music-video\/.+))\/(?:id)?(\d[^\D]+)(?:$|\?)`)
	matches := pat.FindAllStringSubmatch(url, -1)

	if matches == nil {
		return "", ""
	} else {
		return matches[0][1], matches[0][2]
	}
}
func checkUrlSong(url string) (string, string) {
	pat := regexp.MustCompile(`^(?:https:\/\/(?:beta\.music|music|classical\.music)\.apple\.com\/(\w{2})(?:\/song|\/song\/.+))\/(?:id)?(\d[^\D]+)(?:$|\?)`)
	matches := pat.FindAllStringSubmatch(url, -1)

	if matches == nil {
		return "", ""
	} else {
		return matches[0][1], matches[0][2]
	}
}
func checkUrlPlaylist(url string) (string, string) {
	pat := regexp.MustCompile(`^(?:https:\/\/(?:beta\.music|music|classical\.music)\.apple\.com\/(\w{2})(?:\/playlist|\/playlist\/.+))\/(?:id)?(pl\.[\w-]+)(?:$|\?)`)
	matches := pat.FindAllStringSubmatch(url, -1)

	if matches == nil {
		return "", ""
	} else {
		return matches[0][1], matches[0][2]
	}
}

func checkUrlStation(url string) (string, string) {
	pat := regexp.MustCompile(`^(?:https:\/\/(?:beta\.music|music)\.apple\.com\/(\w{2})(?:\/station|\/station\/.+))\/(?:id)?(ra\.[\w-]+)(?:$|\?)`)
	matches := pat.FindAllStringSubmatch(url, -1)

	if matches == nil {
		return "", ""
	} else {
		return matches[0][1], matches[0][2]
	}
}

func checkUrlArtist(url string) (string, string) {
	pat := regexp.MustCompile(`^(?:https:\/\/(?:beta\.music|music|classical\.music)\.apple\.com\/(\w{2})(?:\/artist|\/artist\/.+))\/(?:id)?(\d[^\D]+)(?:$|\?)`)
	matches := pat.FindAllStringSubmatch(url, -1)

	if matches == nil {
		return "", ""
	} else {
		return matches[0][1], matches[0][2]
	}
}
func getUrlSong(songUrl string, token string) (string, error) {
	storefront, songId := checkUrlSong(songUrl)
	manifest, err := ampapi.GetSongResp(storefront, songId, Config.Language, token)
	if err != nil {
		fmt.Println("\u26A0 Failed to get manifest:", err)
		counter.NotSong++
		return "", err
	}
	albumId := manifest.Data[0].Relationships.Albums.Data[0].ID
	songAlbumUrl := fmt.Sprintf("https://music.apple.com/%s/album/1/%s?i=%s", storefront, albumId, songId)
	return songAlbumUrl, nil
}
func getUrlArtistName(artistUrl string, token string) (string, string, error) {
	storefront, artistId := checkUrlArtist(artistUrl)
	req, err := http.NewRequest("GET", fmt.Sprintf("https://amp-api.music.apple.com/v1/catalog/%s/artists/%s", storefront, artistId), nil)
	if err != nil {
		return "", "", err
	}
	req.Header.Set("Authorization", fmt.Sprintf("Bearer %s", token))
	req.Header.Set("User-Agent", "Mozilla/5.0 (Windows NT 10.0; Win64; x64) AppleWebKit/537.36 (KHTML, like Gecko) Chrome/91.0.4472.124 Safari/537.36")
	req.Header.Set("Origin", "https://music.apple.com")
	query := url.Values{}
	query.Set("l", Config.Language)
	do, err := http.DefaultClient.Do(req)
	if err != nil {
		return "", "", err
	}
	defer do.Body.Close()
	if do.StatusCode != http.StatusOK {
		return "", "", errors.New(do.Status)
	}
	obj := new(structs.AutoGeneratedArtist)
	err = json.NewDecoder(do.Body).Decode(&obj)
	if err != nil {
		return "", "", err
	}
	return obj.Data[0].Attributes.Name, obj.Data[0].ID, nil
}

func checkArtist(artistUrl string, token string, relationship string) ([]string, error) {
	storefront, artistId := checkUrlArtist(artistUrl)
	Num := 0
	//id := 1
	var args []string
	var urls []string
	var options [][]string
	for {
		req, err := http.NewRequest("GET", fmt.Sprintf("https://amp-api.music.apple.com/v1/catalog/%s/artists/%s/%s?limit=100&offset=%d&l=%s", storefront, artistId, relationship, Num, Config.Language), nil)
		if err != nil {
			return nil, err
		}
		req.Header.Set("Authorization", fmt.Sprintf("Bearer %s", token))
		req.Header.Set("User-Agent", "Mozilla/5.0 (Windows NT 10.0; Win64; x64) AppleWebKit/537.36 (KHTML, like Gecko) Chrome/91.0.4472.124 Safari/537.36")
		req.Header.Set("Origin", "https://music.apple.com")
		do, err := http.DefaultClient.Do(req)
		if err != nil {
			return nil, err
		}
		defer do.Body.Close()
		if do.StatusCode != http.StatusOK {
			return nil, errors.New(do.Status)
		}
		obj := new(structs.AutoGeneratedArtist)
		err = json.NewDecoder(do.Body).Decode(&obj)
		if err != nil {
			return nil, err
		}
		for _, album := range obj.Data {
			options = append(options, []string{album.Attributes.Name, album.Attributes.ReleaseDate, album.ID, album.Attributes.URL})
		}
		Num = Num + 100
		if len(obj.Next) == 0 {
			break
		}
	}
	sort.Slice(options, func(i, j int) bool {
		// 将日期字符串解析为 time.Time 类型进行比较
		dateI, _ := time.Parse("2006-01-02", options[i][1])
		dateJ, _ := time.Parse("2006-01-02", options[j][1])
		return dateI.Before(dateJ) // 返回 true 表示 i 在 j 前面
	})

	table := tablewriter.NewWriter(os.Stdout)
	if relationship == "albums" {
		table.SetHeader([]string{"", "Album Name", "Date", "Album ID"})
	} else if relationship == "music-videos" {
		table.SetHeader([]string{"", "MV Name", "Date", "MV ID"})
	}
	table.SetRowLine(false)
	table.SetHeaderColor(tablewriter.Colors{},
		tablewriter.Colors{tablewriter.FgRedColor, tablewriter.Bold},
		tablewriter.Colors{tablewriter.Bold, tablewriter.FgBlackColor},
		tablewriter.Colors{tablewriter.Bold, tablewriter.FgBlackColor})

	table.SetColumnColor(tablewriter.Colors{tablewriter.FgCyanColor},
		tablewriter.Colors{tablewriter.Bold, tablewriter.FgRedColor},
		tablewriter.Colors{tablewriter.Bold, tablewriter.FgBlackColor},
		tablewriter.Colors{tablewriter.Bold, tablewriter.FgBlackColor})
	for i, v := range options {
		urls = append(urls, v[3])
		options[i] = append([]string{fmt.Sprint(i + 1)}, v[:3]...)
		table.Append(options[i])
	}
	table.Render()
	if artist_select {
		fmt.Println("You have selected all options:")
		return urls, nil
	}
	reader := bufio.NewReader(os.Stdin)
	fmt.Println("Please select from the " + relationship + " options above (multiple options separated by commas, ranges supported, or type 'all' to select all)")
	cyanColor := color.New(color.FgCyan)
	cyanColor.Print("Enter your choice: ")
	input, _ := reader.ReadString('\n')

	input = strings.TrimSpace(input)
	if input == "all" {
		fmt.Println("You have selected all options:")
		return urls, nil
	}

	selectedOptions := [][]string{}
	parts := strings.Split(input, ",")
	for _, part := range parts {
		if strings.Contains(part, "-") {
			rangeParts := strings.Split(part, "-")
			selectedOptions = append(selectedOptions, rangeParts)
		} else {
			selectedOptions = append(selectedOptions, []string{part})
		}
	}

	fmt.Println("You have selected the following options:")
	for _, opt := range selectedOptions {
		if len(opt) == 1 {
			num, err := strconv.Atoi(opt[0])
			if err != nil {
				fmt.Println("Invalid option:", opt[0])
				continue
			}
			if num > 0 && num <= len(options) {
				fmt.Println(options[num-1])
				args = append(args, urls[num-1])
			} else {
				fmt.Println("Option out of range:", opt[0])
			}
		} else if len(opt) == 2 {
			start, err1 := strconv.Atoi(opt[0])
			end, err2 := strconv.Atoi(opt[1])
			if err1 != nil || err2 != nil {
				fmt.Println("Invalid range:", opt)
				continue
			}
			if start < 1 || end > len(options) || start > end {
				fmt.Println("Range out of range:", opt)
				continue
			}
			for i := start; i <= end; i++ {
				fmt.Println(options[i-1])
				args = append(args, urls[i-1])
			}
		} else {
			fmt.Println("Invalid option:", opt)
		}
	}
	return args, nil
}

func writeCover(sanAlbumFolder, name string, url string) (string, error) {
	covPath := filepath.Join(sanAlbumFolder, name+"."+Config.CoverFormat)
	if Config.CoverFormat == "original" {
		ext := strings.Split(url, "/")[len(strings.Split(url, "/"))-2]
		ext = ext[strings.LastIndex(ext, ".")+1:]
		covPath = filepath.Join(sanAlbumFolder, name+"."+ext)
	}
	exists, err := fileExists(covPath)
	if err != nil {
		fmt.Println("Failed to check if cover exists.")
		return "", err
	}
	if exists {
		_ = os.Remove(covPath)
	}
	if Config.CoverFormat == "png" {
		re := regexp.MustCompile(`\{w\}x\{h\}`)
		parts := re.Split(url, 2)
		url = parts[0] + "{w}x{h}" + strings.Replace(parts[1], ".jpg", ".png", 1)
	}
	url = strings.Replace(url, "{w}x{h}", Config.CoverSize, 1)
	if Config.CoverFormat == "original" {
		url = strings.Replace(url, "is1-ssl.mzstatic.com/image/thumb", "a5.mzstatic.com/us/r1000/0", 1)
		url = url[:strings.LastIndex(url, "/")]
	}
	req, err := http.NewRequest("GET", url, nil)
	if err != nil {
		return "", err
	}
	req.Header.Set("User-Agent", "Mozilla/5.0 (Windows NT 10.0; Win64; x64) AppleWebKit/537.36 (KHTML, like Gecko) Chrome/91.0.4472.124 Safari/537.36")
	do, err := http.DefaultClient.Do(req)
	if err != nil {
		return "", err
	}
	defer do.Body.Close()
	if do.StatusCode != http.StatusOK {
		return "", errors.New(do.Status)
	}
	f, err := os.Create(covPath)
	if err != nil {
		return "", err
	}
	defer f.Close()
	_, err = io.Copy(f, do.Body)
	if err != nil {
		return "", err
	}
	return covPath, nil
}

func writeLyrics(sanAlbumFolder, filename string, lrc string) error {
	lyricspath := filepath.Join(sanAlbumFolder, filename)
	f, err := os.Create(lyricspath)
	if err != nil {
		return err
	}
	defer f.Close()
	_, err = f.WriteString(lrc)
	if err != nil {
		return err
	}
	return nil
}

func contains(slice []string, item string) bool {
	for _, v := range slice {
		if v == item {
			return true
		}
	}
	return false
}

// START: New functions for search functionality

// SearchResultItem is a unified struct to hold search results for display.
type SearchResultItem struct {
	Type   string
	Name   string
	Detail string
	URL    string
	ID     string
}

// QualityOption holds information about a downloadable quality.
type QualityOption struct {
	ID          string
	Description string
}

// setDlFlags configures the global download flags based on the user's quality selection.
func setDlFlags(quality string) {
	dl_atmos = false
	dl_aac = false

	switch quality {
	case "atmos":
		dl_atmos = true
		fmt.Println("Quality set to: Dolby Atmos")
	case "aac":
		dl_aac = true
		*aac_type = "aac"
		fmt.Println("Quality set to: High-Quality (AAC)")
	case "alac":
		fmt.Println("Quality set to: Lossless (ALAC)")
	}
}

// promptForQuality asks the user to select a download quality for the chosen media.
func promptForQuality(item SearchResultItem, token string) (string, error) {
	if item.Type == "Artist" {
		fmt.Println("Artist selected. Proceeding to list all albums/videos.")
		return "default", nil
	}

	fmt.Printf("\nFetching available qualities for: %s\n", item.Name)

	qualities := []QualityOption{
		{ID: "alac", Description: "Lossless (ALAC)"},
		{ID: "aac", Description: "High-Quality (AAC)"},
		{ID: "atmos", Description: "Dolby Atmos"},
	}
	qualityOptions := []string{}
	for _, q := range qualities {
		qualityOptions = append(qualityOptions, q.Description)
	}

	prompt := &survey.Select{
		Message:  "Select a quality to download:",
		Options:  qualityOptions,
		PageSize: 5,
	}

	selectedIndex := 0
	err := survey.AskOne(prompt, &selectedIndex)
	if err != nil {
		// This can happen if the user presses Ctrl+C
		return "", nil
	}

	return qualities[selectedIndex].ID, nil
}

// handleSearch manages the entire interactive search process.
func handleSearch(searchType string, queryParts []string, token string) (string, error) {
	query := strings.Join(queryParts, " ")
	validTypes := map[string]bool{"album": true, "song": true, "artist": true}
	if !validTypes[searchType] {
		return "", fmt.Errorf("invalid search type: %s. Use 'album', 'song', or 'artist'", searchType)
	}

	fmt.Printf("Searching for %ss: \"%s\" in storefront \"%s\"\n", searchType, query, Config.Storefront)

	offset := 0
	limit := 15 // Increased limit for better navigation

	apiSearchType := searchType + "s"

	for {
		searchResp, err := ampapi.Search(Config.Storefront, query, apiSearchType, Config.Language, token, limit, offset)
		if err != nil {
			return "", fmt.Errorf("error fetching search results: %w", err)
		}

		var items []SearchResultItem
		var displayOptions []string
		hasNext := false

		// Special options for navigation
		const prevPageOpt = "⬅️  Previous Page"
		const nextPageOpt = "➡️  Next Page"

		// Add previous page option if applicable
		if offset > 0 {
			displayOptions = append(displayOptions, prevPageOpt)
		}

		switch searchType {
		case "album":
			if searchResp.Results.Albums != nil {
				for _, item := range searchResp.Results.Albums.Data {
					year := ""
					if len(item.Attributes.ReleaseDate) >= 4 {
						year = item.Attributes.ReleaseDate[:4]
					}
					trackInfo := fmt.Sprintf("%d tracks", item.Attributes.TrackCount)
					detail := fmt.Sprintf("%s (%s, %s)", item.Attributes.ArtistName, year, trackInfo)
					displayOptions = append(displayOptions, fmt.Sprintf("%s - %s", item.Attributes.Name, detail))
					items = append(items, SearchResultItem{Type: "Album", URL: item.Attributes.URL, ID: item.ID})
				}
				hasNext = searchResp.Results.Albums.Next != ""
			}
		case "song":
			if searchResp.Results.Songs != nil {
				for _, item := range searchResp.Results.Songs.Data {
					detail := fmt.Sprintf("%s (%s)", item.Attributes.ArtistName, item.Attributes.AlbumName)
					displayOptions = append(displayOptions, fmt.Sprintf("%s - %s", item.Attributes.Name, detail))
					items = append(items, SearchResultItem{Type: "Song", URL: item.Attributes.URL, ID: item.ID})
				}
				hasNext = searchResp.Results.Songs.Next != ""
			}
		case "artist":
			if searchResp.Results.Artists != nil {
				for _, item := range searchResp.Results.Artists.Data {
					detail := ""
					if len(item.Attributes.GenreNames) > 0 {
						detail = strings.Join(item.Attributes.GenreNames, ", ")
					}
					displayOptions = append(displayOptions, fmt.Sprintf("%s (%s)", item.Attributes.Name, detail))
					items = append(items, SearchResultItem{Type: "Artist", URL: item.Attributes.URL, ID: item.ID})
				}
				hasNext = searchResp.Results.Artists.Next != ""
			}
		}

		if len(items) == 0 && offset == 0 {
			fmt.Println("No results found.")
			return "", nil
		}

		// Add next page option if applicable
		if hasNext {
			displayOptions = append(displayOptions, nextPageOpt)
		}

		prompt := &survey.Select{
			Message:  "Use arrow keys to navigate, Enter to select:",
			Options:  displayOptions,
			PageSize: limit, // Show a full page of results
		}

		selectedIndex := 0
		err = survey.AskOne(prompt, &selectedIndex)
		if err != nil {
			// User pressed Ctrl+C
			return "", nil
		}

		selectedOption := displayOptions[selectedIndex]

		// Handle pagination
		if selectedOption == nextPageOpt {
			offset += limit
			continue
		}
		if selectedOption == prevPageOpt {
			offset -= limit
			continue
		}

		// Adjust index to match the `items` slice if "Previous Page" was an option
		itemIndex := selectedIndex
		if offset > 0 {
			itemIndex--
		}

		selectedItem := items[itemIndex]

		// Automatically set single song download flag
		if selectedItem.Type == "Song" {
			dl_song = true
		}

		quality, err := promptForQuality(selectedItem, token)
		if err != nil {
			return "", fmt.Errorf("could not process quality selection: %w", err)
		}
		if quality == "" { // User cancelled quality selection
			fmt.Println("Selection cancelled.")
			return "", nil
		}

		if quality != "default" {
			setDlFlags(quality)
		}

		return selectedItem.URL, nil
	}
}

// END: New functions for search functionality

func ripTrack(track *task.Track, token string, mediaUserToken string) {
	var err error
	counter.Total++
	fmt.Printf("Track %d of %d: %s\n", track.TaskNum, track.TaskTotal, track.Type)
	//提前获取到的播放列表下track所在的专辑信息
	if track.PreType == "playlists" && Config.UseSongInfoForPlaylist {
		track.GetAlbumData(token)
	}
	//mv dl dev
	if track.Type == "music-videos" {
		if len(mediaUserToken) <= 50 {
			fmt.Println("meida-user-token is not set, skip MV dl")
			counter.Success++
			return
		}
		if _, err := exec.LookPath("mp4decrypt"); err != nil {
			fmt.Println("mp4decrypt is not found, skip MV dl")
			counter.Success++
			return
		}
		err := mvDownloader(track.ID, track.SaveDir, token, track.Storefront, mediaUserToken, track)
		if err != nil {
			fmt.Println("\u26A0 Failed to dl MV:", err)
			counter.Error++
			return
		}
		counter.Success++
		return
	}
	needDlAacLc := false
	if dl_aac && Config.AacType == "aac-lc" {
		needDlAacLc = true
	}
	if track.WebM3u8 == "" && !needDlAacLc {
		if dl_atmos {
			fmt.Println("Unavailable")
			counter.Unavailable++
			return
		}
		fmt.Println("Unavailable, trying to dl aac-lc")
		needDlAacLc = true
	}
	needCheck := false

	if Config.GetM3u8Mode == "all" {
		needCheck = true
	} else if Config.GetM3u8Mode == "hires" && contains(track.Resp.Attributes.AudioTraits, "hi-res-lossless") {
		needCheck = true
	}
	var EnhancedHls_m3u8 string
	if needCheck && !needDlAacLc {
		EnhancedHls_m3u8, _ = checkM3u8(track.ID, "song")
		if strings.HasSuffix(EnhancedHls_m3u8, ".m3u8") {
			track.DeviceM3u8 = EnhancedHls_m3u8
			track.M3u8 = EnhancedHls_m3u8
		}
	}
	var Quality string
	if strings.Contains(Config.SongFileFormat, "Quality") {
		if dl_atmos {
			Quality = fmt.Sprintf("%dKbps", Config.AtmosMax-2000)
		} else if needDlAacLc {
			Quality = "256Kbps"
		} else {
			_, Quality, err = extractMedia(track.M3u8, true)
			if err != nil {
				fmt.Println("Failed to extract quality from manifest.\n", err)
				counter.Error++
				return
			}
		}
	}
	track.Quality = Quality

	stringsToJoin := []string{}
	if track.Resp.Attributes.IsAppleDigitalMaster {
		if Config.AppleMasterChoice != "" {
			stringsToJoin = append(stringsToJoin, Config.AppleMasterChoice)
		}
	}
	if track.Resp.Attributes.ContentRating == "explicit" {
		if Config.ExplicitChoice != "" {
			stringsToJoin = append(stringsToJoin, Config.ExplicitChoice)
		}
	}
	if track.Resp.Attributes.ContentRating == "clean" {
		if Config.CleanChoice != "" {
			stringsToJoin = append(stringsToJoin, Config.CleanChoice)
		}
	}
	Tag_string := strings.Join(stringsToJoin, " ")

	songName := strings.NewReplacer(
		"{SongId}", track.ID,
		"{SongNumer}", fmt.Sprintf("%02d", track.TaskNum),
		"{SongName}", LimitString(track.Resp.Attributes.Name),
		"{DiscNumber}", fmt.Sprintf("%0d", track.Resp.Attributes.DiscNumber),
		"{TrackNumber}", fmt.Sprintf("%0d", track.Resp.Attributes.TrackNumber),
		"{Quality}", Quality,
		"{Tag}", Tag_string,
		"{Codec}", track.Codec,
	).Replace(Config.SongFileFormat)
	fmt.Println(songName)
	filename := fmt.Sprintf("%s.m4a", forbiddenNames.ReplaceAllString(songName, "_"))
	track.SaveName = filename
	trackPath := filepath.Join(track.SaveDir, track.SaveName)
	lrcFilename := fmt.Sprintf("%s.%s", forbiddenNames.ReplaceAllString(songName, "_"), Config.LrcFormat)

	//get lrc
	var lrc string = ""
	if Config.EmbedLrc || Config.SaveLrcFile {
		lrcStr, err := lyrics.Get(track.Storefront, track.ID, Config.LrcType, Config.Language, Config.LrcFormat, token, mediaUserToken)
		if err != nil {
			fmt.Println(err)
		} else {
			if Config.SaveLrcFile {
				err := writeLyrics(track.SaveDir, lrcFilename, lrcStr)
				if err != nil {
					fmt.Printf("Failed to write lyrics")
				}
			}
			if Config.EmbedLrc {
				lrc = lrcStr
			}
		}
	}

	exists, err := fileExists(trackPath)
	if err != nil {
		fmt.Println("Failed to check if track exists.")
	}
	if exists {
		fmt.Println("Track already exists locally.")
		counter.Success++
		okDict[track.PreID] = append(okDict[track.PreID], track.TaskNum)
		return
	}
	if needDlAacLc {
		if len(mediaUserToken) <= 50 {
			fmt.Println("Invalid media-user-token")
			counter.Error++
			return
		}
		_, err := runv3.Run(track.ID, trackPath, token, mediaUserToken, false)
		if err != nil {
			fmt.Println("Failed to dl aac-lc:", err)
			if err.Error() == "Unavailable" {
				counter.Unavailable++
				return
			}
			counter.Error++
			return
		}
	} else {
		trackM3u8Url, _, err := extractMedia(track.M3u8, false)
		if err != nil {
			fmt.Println("\u26A0 Failed to extract info from manifest:", err)
			counter.Unavailable++
			return
		}
		//边下载边解密
		err = runv2.Run(track.ID, trackM3u8Url, trackPath, Config)
		if err != nil {
			fmt.Println("Failed to run v2:", err)
			counter.Error++
			return
		}
	}
	tags := []string{
		"tool=",
		fmt.Sprintf("artist=%s", track.Resp.Attributes.ArtistName),
	}
	if Config.EmbedCover {
		if (strings.Contains(track.PreID, "pl.") || strings.Contains(track.PreID, "ra.")) && Config.DlAlbumcoverForPlaylist {
			track.CoverPath, err = writeCover(track.SaveDir, track.ID, track.Resp.Attributes.Artwork.URL)
			if err != nil {
				fmt.Println("Failed to write cover.")
			}
		}
		tags = append(tags, fmt.Sprintf("cover=%s", track.CoverPath))
	}
	tagsString := strings.Join(tags, ":")
	cmd := exec.Command("MP4Box", "-itags", tagsString, trackPath)
	if err := cmd.Run(); err != nil {
		fmt.Printf("Embed failed: %v\n", err)
		counter.Error++
		return
	}
	if (strings.Contains(track.PreID, "pl.") || strings.Contains(track.PreID, "ra.")) && Config.DlAlbumcoverForPlaylist {
		if err := os.Remove(track.CoverPath); err != nil {
			fmt.Printf("Error deleting file: %s\n", track.CoverPath)
			counter.Error++
			return
		}
	}
	track.SavePath = trackPath
	err = writeMP4Tags(track, lrc)
	if err != nil {
		fmt.Println("\u26A0 Failed to write tags in media:", err)
		counter.Unavailable++
		return
	}
	counter.Success++
	okDict[track.PreID] = append(okDict[track.PreID], track.TaskNum)
}

func ripStation(albumId string, token string, storefront string, mediaUserToken string) error {
	station := task.NewStation(storefront, albumId)
	err := station.GetResp(mediaUserToken, token, Config.Language)
	if err != nil {
		return err
	}
	fmt.Println(" -", station.Type)
	meta := station.Resp

	var Codec string
	if dl_atmos {
		Codec = "ATMOS"
	} else if dl_aac {
		Codec = "AAC"
	} else {
		Codec = "ALAC"
	}
	station.Codec = Codec
	var singerFoldername string
	if Config.ArtistFolderFormat != "" {
		singerFoldername = strings.NewReplacer(
			"{ArtistName}", "Apple Music Station",
			"{ArtistId}", "",
			"{UrlArtistName}", "Apple Music Station",
		).Replace(Config.ArtistFolderFormat)
		if strings.HasSuffix(singerFoldername, ".") {
			singerFoldername = strings.ReplaceAll(singerFoldername, ".", "")
		}
		singerFoldername = strings.TrimSpace(singerFoldername)
		fmt.Println(singerFoldername)
	}
	singerFolder := filepath.Join(Config.AlacSaveFolder, forbiddenNames.ReplaceAllString(singerFoldername, "_"))
	if dl_atmos {
		singerFolder = filepath.Join(Config.AtmosSaveFolder, forbiddenNames.ReplaceAllString(singerFoldername, "_"))
	}
	if dl_aac {
		singerFolder = filepath.Join(Config.AacSaveFolder, forbiddenNames.ReplaceAllString(singerFoldername, "_"))
	}
	os.MkdirAll(singerFolder, os.ModePerm)
	station.SaveDir = singerFolder

	playlistFolder := strings.NewReplacer(
		"{ArtistName}", "Apple Music Station",
		"{PlaylistName}", LimitString(station.Name),
		"{PlaylistId}", station.ID,
		"{Quality}", "",
		"{Codec}", Codec,
		"{Tag}", "",
	).Replace(Config.PlaylistFolderFormat)
	if strings.HasSuffix(playlistFolder, ".") {
		playlistFolder = strings.ReplaceAll(playlistFolder, ".", "")
	}
	playlistFolder = strings.TrimSpace(playlistFolder)
	playlistFolderPath := filepath.Join(singerFolder, forbiddenNames.ReplaceAllString(playlistFolder, "_"))
	os.MkdirAll(playlistFolderPath, os.ModePerm)
	station.SaveName = playlistFolder
	fmt.Println(playlistFolder)

	covPath, err := writeCover(playlistFolderPath, "cover", meta.Data[0].Attributes.Artwork.URL)
	if err != nil {
		fmt.Println("Failed to write cover.")
	}
	station.CoverPath = covPath

	if Config.SaveAnimatedArtwork && meta.Data[0].Attributes.EditorialVideo.MotionSquare.Video != "" {
		fmt.Println("Found Animation Artwork.")

		motionvideoUrlSquare, err := extractVideo(meta.Data[0].Attributes.EditorialVideo.MotionSquare.Video)
		if err != nil {
			fmt.Println("no motion video square.\n", err)
		} else {
			exists, err := fileExists(filepath.Join(playlistFolderPath, "square_animated_artwork.mp4"))
			if err != nil {
				fmt.Println("Failed to check if animated artwork square exists.")
			}
			if exists {
				fmt.Println("Animated artwork square already exists locally.")
			} else {
				fmt.Println("Animation Artwork Square Downloading...")
				cmd := exec.Command("ffmpeg", "-loglevel", "quiet", "-y", "-i", motionvideoUrlSquare, "-c", "copy", filepath.Join(playlistFolderPath, "square_animated_artwork.mp4"))
				if err := cmd.Run(); err != nil {
					fmt.Printf("animated artwork square dl err: %v\n", err)
				} else {
					fmt.Println("Animation Artwork Square Downloaded")
				}
			}
		}

		if Config.EmbyAnimatedArtwork {
			cmd3 := exec.Command("ffmpeg", "-i", filepath.Join(playlistFolderPath, "square_animated_artwork.mp4"), "-vf", "scale=440:-1", "-r", "24", "-f", "gif", filepath.Join(playlistFolderPath, "folder.jpg"))
			if err := cmd3.Run(); err != nil {
				fmt.Printf("animated artwork square to gif err: %v\n", err)
			}
		}
	}
	if station.Type == "stream" {
		counter.Total++
		if isInArray(okDict[station.ID], 1) {
			counter.Success++
			return nil
		}
		songName := strings.NewReplacer(
			"{SongId}", station.ID,
			"{SongNumer}", "01",
			"{SongName}", LimitString(station.Name),
			"{DiscNumber}", "1",
			"{TrackNumber}", "1",
			"{Quality}", "256Kbps",
			"{Tag}", "",
			"{Codec}", "AAC",
		).Replace(Config.SongFileFormat)
		fmt.Println(songName)
		trackPath := filepath.Join(playlistFolderPath, fmt.Sprintf("%s.m4a", forbiddenNames.ReplaceAllString(songName, "_")))
		exists, _ := fileExists(trackPath)
		if exists {
			counter.Success++
			okDict[station.ID] = append(okDict[station.ID], 1)

			fmt.Println("Radio already exists locally.")
			return nil
		}
		assetsUrl, err := ampapi.GetStationAssetsUrl(station.ID, mediaUserToken, token)
		if err != nil {
			fmt.Println("Failed to get station assets url.", err)
			counter.Error++
			return err
		}
		trackM3U8 := strings.ReplaceAll(assetsUrl, "index.m3u8", "256/prog_index.m3u8")
		keyAndUrls, _ := runv3.Run(station.ID, trackM3U8, token, mediaUserToken, true)
		err = runv3.ExtMvData(keyAndUrls, trackPath)
		if err != nil {
			fmt.Println("Failed to download station stream.", err)
			counter.Error++
			return err
		}
		tags := []string{
			"tool=",
			"disk=1/1",
			"track=1",
			"tracknum=1/1",
			fmt.Sprintf("artist=%s", "Apple Music Station"),
			fmt.Sprintf("performer=%s", "Apple Music Station"),
			fmt.Sprintf("album_artist=%s", "Apple Music Station"),
			fmt.Sprintf("album=%s", station.Name),
			fmt.Sprintf("title=%s", station.Name),
		}
		if Config.EmbedCover {
			tags = append(tags, fmt.Sprintf("cover=%s", station.CoverPath))
		}
		tagsString := strings.Join(tags, ":")
		cmd := exec.Command("MP4Box", "-itags", tagsString, trackPath)
		if err := cmd.Run(); err != nil {
			fmt.Printf("Embed failed: %v\n", err)
		}
		counter.Success++
		okDict[station.ID] = append(okDict[station.ID], 1)
		return nil
	}

	for i := range station.Tracks {
		station.Tracks[i].CoverPath = covPath
		station.Tracks[i].SaveDir = playlistFolderPath
		station.Tracks[i].Codec = Codec
	}

	trackTotal := len(station.Tracks)
	arr := make([]int, trackTotal)
	for i := 0; i < trackTotal; i++ {
		arr[i] = i + 1
	}
	var selected []int

	if true {
		selected = arr
	}
	for i := range station.Tracks {
		i++
		if isInArray(selected, i) {
			ripTrack(&station.Tracks[i-1], token, mediaUserToken)
		}
	}
	return nil
}

func ripAlbum(albumId string, token string, storefront string, mediaUserToken string, urlArg_i string) error {
	album := task.NewAlbum(storefront, albumId)
	err := album.GetResp(token, Config.Language)
	if err != nil {
		fmt.Println("Failed to get album response.")
		return err
	}
	meta := album.Resp
	if debug_mode {
		fmt.Println(meta.Data[0].Attributes.ArtistName)
		fmt.Println(meta.Data[0].Attributes.Name)

		for trackNum, track := range meta.Data[0].Relationships.Tracks.Data {
			trackNum++
			fmt.Printf("\nTrack %d of %d:\n", trackNum, len(meta.Data[0].Relationships.Tracks.Data))
			fmt.Printf("%02d. %s\n", trackNum, track.Attributes.Name)

			manifest, err := ampapi.GetSongResp(storefront, track.ID, album.Language, token)
			if err != nil {
				fmt.Printf("Failed to get manifest for track %d: %v\n", trackNum, err)
				continue
			}

			var m3u8Url string
			if manifest.Data[0].Attributes.ExtendedAssetUrls.EnhancedHls != "" {
				m3u8Url = manifest.Data[0].Attributes.ExtendedAssetUrls.EnhancedHls
			}
			needCheck := false
			if Config.GetM3u8Mode == "all" {
				needCheck = true
			} else if Config.GetM3u8Mode == "hires" && contains(track.Attributes.AudioTraits, "hi-res-lossless") {
				needCheck = true
			}
			if needCheck {
				fullM3u8Url, err := checkM3u8(track.ID, "song")
				if err == nil && strings.HasSuffix(fullM3u8Url, ".m3u8") {
					m3u8Url = fullM3u8Url
				} else {
					fmt.Println("Failed to get best quality m3u8 from device m3u8 port, will use m3u8 from Web API")
				}
			}

			_, _, err = extractMedia(m3u8Url, true)
			if err != nil {
				fmt.Printf("Failed to extract quality info for track %d: %v\n", trackNum, err)
				continue
			}
		}
		return nil
	}
	var Codec string
	if dl_atmos {
		Codec = "ATMOS"
	} else if dl_aac {
		Codec = "AAC"
	} else {
		Codec = "ALAC"
	}
	album.Codec = Codec
	var singerFoldername string
	if Config.ArtistFolderFormat != "" {
		if len(meta.Data[0].Relationships.Artists.Data) > 0 {
			singerFoldername = strings.NewReplacer(
				"{UrlArtistName}", LimitString(meta.Data[0].Attributes.ArtistName),
				"{ArtistName}", LimitString(meta.Data[0].Attributes.ArtistName),
				"{ArtistId}", meta.Data[0].Relationships.Artists.Data[0].ID,
			).Replace(Config.ArtistFolderFormat)
		} else {
			singerFoldername = strings.NewReplacer(
				"{UrlArtistName}", LimitString(meta.Data[0].Attributes.ArtistName),
				"{ArtistName}", LimitString(meta.Data[0].Attributes.ArtistName),
				"{ArtistId}", "",
			).Replace(Config.ArtistFolderFormat)
		}
		if strings.HasSuffix(singerFoldername, ".") {
			singerFoldername = strings.ReplaceAll(singerFoldername, ".", "")
		}
		singerFoldername = strings.TrimSpace(singerFoldername)
		fmt.Println(singerFoldername)
	}
	singerFolder := filepath.Join(Config.AlacSaveFolder, forbiddenNames.ReplaceAllString(singerFoldername, "_"))
	if dl_atmos {
		singerFolder = filepath.Join(Config.AtmosSaveFolder, forbiddenNames.ReplaceAllString(singerFoldername, "_"))
	}
	if dl_aac {
		singerFolder = filepath.Join(Config.AacSaveFolder, forbiddenNames.ReplaceAllString(singerFoldername, "_"))
	}
	os.MkdirAll(singerFolder, os.ModePerm)
	album.SaveDir = singerFolder
	var Quality string
	if strings.Contains(Config.AlbumFolderFormat, "Quality") {
		if dl_atmos {
			Quality = fmt.Sprintf("%dKbps", Config.AtmosMax-2000)
		} else if dl_aac && Config.AacType == "aac-lc" {
			Quality = "256Kbps"
		} else {
			manifest1, err := ampapi.GetSongResp(storefront, meta.Data[0].Relationships.Tracks.Data[0].ID, album.Language, token)
			if err != nil {
				fmt.Println("Failed to get manifest.\n", err)
			} else {
				if manifest1.Data[0].Attributes.ExtendedAssetUrls.EnhancedHls == "" {
					Codec = "AAC"
					Quality = "256Kbps"
				} else {
					needCheck := false

					if Config.GetM3u8Mode == "all" {
						needCheck = true
					} else if Config.GetM3u8Mode == "hires" && contains(meta.Data[0].Relationships.Tracks.Data[0].Attributes.AudioTraits, "hi-res-lossless") {
						needCheck = true
					}
					var EnhancedHls_m3u8 string
					if needCheck {
						EnhancedHls_m3u8, _ = checkM3u8(meta.Data[0].Relationships.Tracks.Data[0].ID, "album")
						if strings.HasSuffix(EnhancedHls_m3u8, ".m3u8") {
							manifest1.Data[0].Attributes.ExtendedAssetUrls.EnhancedHls = EnhancedHls_m3u8
						}
					}
					_, Quality, err = extractMedia(manifest1.Data[0].Attributes.ExtendedAssetUrls.EnhancedHls, true)
					if err != nil {
						fmt.Println("Failed to extract quality from manifest.\n", err)
					}
				}
			}
		}
	}
	stringsToJoin := []string{}
	if meta.Data[0].Attributes.IsAppleDigitalMaster || meta.Data[0].Attributes.IsMasteredForItunes {
		if Config.AppleMasterChoice != "" {
			stringsToJoin = append(stringsToJoin, Config.AppleMasterChoice)
		}
	}
	if meta.Data[0].Attributes.ContentRating == "explicit" {
		if Config.ExplicitChoice != "" {
			stringsToJoin = append(stringsToJoin, Config.ExplicitChoice)
		}
	}
	if meta.Data[0].Attributes.ContentRating == "clean" {
		if Config.CleanChoice != "" {
			stringsToJoin = append(stringsToJoin, Config.CleanChoice)
		}
	}
	Tag_string := strings.Join(stringsToJoin, " ")
	var albumFolderName string
	albumFolderName = strings.NewReplacer(
		"{ReleaseDate}", meta.Data[0].Attributes.ReleaseDate,
		"{ReleaseYear}", meta.Data[0].Attributes.ReleaseDate[:4],
		"{ArtistName}", LimitString(meta.Data[0].Attributes.ArtistName),
		"{AlbumName}", LimitString(meta.Data[0].Attributes.Name),
		"{UPC}", meta.Data[0].Attributes.Upc,
		"{RecordLabel}", meta.Data[0].Attributes.RecordLabel,
		"{Copyright}", meta.Data[0].Attributes.Copyright,
		"{AlbumId}", albumId,
		"{Quality}", Quality,
		"{Codec}", Codec,
		"{Tag}", Tag_string,
	).Replace(Config.AlbumFolderFormat)

	if strings.HasSuffix(albumFolderName, ".") {
		albumFolderName = strings.ReplaceAll(albumFolderName, ".", "")
	}
	albumFolderName = strings.TrimSpace(albumFolderName)
	albumFolderPath := filepath.Join(singerFolder, forbiddenNames.ReplaceAllString(albumFolderName, "_"))
	os.MkdirAll(albumFolderPath, os.ModePerm)
	album.SaveName = albumFolderName
	fmt.Println(albumFolderName)
	if Config.SaveArtistCover {
		if len(meta.Data[0].Relationships.Artists.Data) > 0 {
			_, err = writeCover(singerFolder, "folder", meta.Data[0].Relationships.Artists.Data[0].Attributes.Artwork.Url)
			if err != nil {
				fmt.Println("Failed to write artist cover.")
			}
		}
	}
	covPath, err := writeCover(albumFolderPath, "cover", meta.Data[0].Attributes.Artwork.URL)
	if err != nil {
		fmt.Println("Failed to write cover.")
	}
	if Config.SaveAnimatedArtwork && meta.Data[0].Attributes.EditorialVideo.MotionDetailSquare.Video != "" {
		fmt.Println("Found Animation Artwork.")

		motionvideoUrlSquare, err := extractVideo(meta.Data[0].Attributes.EditorialVideo.MotionDetailSquare.Video)
		if err != nil {
			fmt.Println("no motion video square.\n", err)
		} else {
			exists, err := fileExists(filepath.Join(albumFolderPath, "square_animated_artwork.mp4"))
			if err != nil {
				fmt.Println("Failed to check if animated artwork square exists.")
			}
			if exists {
				fmt.Println("Animated artwork square already exists locally.")
			} else {
				fmt.Println("Animation Artwork Square Downloading...")
				cmd := exec.Command("ffmpeg", "-loglevel", "quiet", "-y", "-i", motionvideoUrlSquare, "-c", "copy", filepath.Join(albumFolderPath, "square_animated_artwork.mp4"))
				if err := cmd.Run(); err != nil {
					fmt.Printf("animated artwork square dl err: %v\n", err)
				} else {
					fmt.Println("Animation Artwork Square Downloaded")
				}
			}
		}

		if Config.EmbyAnimatedArtwork {
			cmd3 := exec.Command("ffmpeg", "-i", filepath.Join(albumFolderPath, "square_animated_artwork.mp4"), "-vf", "scale=440:-1", "-r", "24", "-f", "gif", filepath.Join(albumFolderPath, "folder.jpg"))
			if err := cmd3.Run(); err != nil {
				fmt.Printf("animated artwork square to gif err: %v\n", err)
			}
		}

		motionvideoUrlTall, err := extractVideo(meta.Data[0].Attributes.EditorialVideo.MotionDetailTall.Video)
		if err != nil {
			fmt.Println("no motion video tall.\n", err)
		} else {
			exists, err := fileExists(filepath.Join(albumFolderPath, "tall_animated_artwork.mp4"))
			if err != nil {
				fmt.Println("Failed to check if animated artwork tall exists.")
			}
			if exists {
				fmt.Println("Animated artwork tall already exists locally.")
			} else {
				fmt.Println("Animation Artwork Tall Downloading...")
				cmd := exec.Command("ffmpeg", "-loglevel", "quiet", "-y", "-i", motionvideoUrlTall, "-c", "copy", filepath.Join(albumFolderPath, "tall_animated_artwork.mp4"))
				if err := cmd.Run(); err != nil {
					fmt.Printf("animated artwork tall dl err: %v\n", err)
				} else {
					fmt.Println("Animation Artwork Tall Downloaded")
				}
			}
		}
	}
	for i := range album.Tracks {
		album.Tracks[i].CoverPath = covPath
		album.Tracks[i].SaveDir = albumFolderPath
		album.Tracks[i].Codec = Codec
	}
	trackTotal := len(meta.Data[0].Relationships.Tracks.Data)
	arr := make([]int, trackTotal)
	for i := 0; i < trackTotal; i++ {
		arr[i] = i + 1
	}

	if dl_song {
		if urlArg_i == "" {
		} else {
			for i := range album.Tracks {
				if urlArg_i == album.Tracks[i].ID {
					ripTrack(&album.Tracks[i], token, mediaUserToken)
					return nil
				}
			}
		}
		return nil
	}
	var selected []int
	if !dl_select {
		selected = arr
	} else {
		selected = album.ShowSelect()
	}
	for i := range album.Tracks {
		i++
		if isInArray(okDict[albumId], i) {
			counter.Total++
			counter.Success++
			continue
		}
		if isInArray(selected, i) {
			ripTrack(&album.Tracks[i-1], token, mediaUserToken)
		}
	}
	return nil

}
func ripPlaylist(playlistId string, token string, storefront string, mediaUserToken string) error {
	playlist := task.NewPlaylist(storefront, playlistId)
	err := playlist.GetResp(token, Config.Language)
	if err != nil {
		fmt.Println("Failed to get playlist response.")
		return err
	}
	meta := playlist.Resp
	if debug_mode {
		fmt.Println(meta.Data[0].Attributes.ArtistName)
		fmt.Println(meta.Data[0].Attributes.Name)

		for trackNum, track := range meta.Data[0].Relationships.Tracks.Data {
			trackNum++
			fmt.Printf("\nTrack %d of %d:\n", trackNum, len(meta.Data[0].Relationships.Tracks.Data))
			fmt.Printf("%02d. %s\n", trackNum, track.Attributes.Name)

			manifest, err := ampapi.GetSongResp(storefront, track.ID, playlist.Language, token)
			if err != nil {
				fmt.Printf("Failed to get manifest for track %d: %v\n", trackNum, err)
				continue
			}

			var m3u8Url string
			if manifest.Data[0].Attributes.ExtendedAssetUrls.EnhancedHls != "" {
				m3u8Url = manifest.Data[0].Attributes.ExtendedAssetUrls.EnhancedHls
			}
			needCheck := false
			if Config.GetM3u8Mode == "all" {
				needCheck = true
			} else if Config.GetM3u8Mode == "hires" && contains(track.Attributes.AudioTraits, "hi-res-lossless") {
				needCheck = true
			}
			if needCheck {
				fullM3u8Url, err := checkM3u8(track.ID, "song")
				if err == nil && strings.HasSuffix(fullM3u8Url, ".m3u8") {
					m3u8Url = fullM3u8Url
				} else {
					fmt.Println("Failed to get best quality m3u8 from device m3u8 port, will use m3u8 from Web API")
				}
			}

			_, _, err = extractMedia(m3u8Url, true)
			if err != nil {
				fmt.Printf("Failed to extract quality info for track %d: %v\n", trackNum, err)
				continue
			}
		}
		return nil
	}
	var Codec string
	if dl_atmos {
		Codec = "ATMOS"
	} else if dl_aac {
		Codec = "AAC"
	} else {
		Codec = "ALAC"
	}
	playlist.Codec = Codec
	var singerFoldername string
	if Config.ArtistFolderFormat != "" {
		singerFoldername = strings.NewReplacer(
			"{ArtistName}", "Apple Music",
			"{ArtistId}", "",
			"{UrlArtistName}", "Apple Music",
		).Replace(Config.ArtistFolderFormat)
		if strings.HasSuffix(singerFoldername, ".") {
			singerFoldername = strings.ReplaceAll(singerFoldername, ".", "")
		}
		singerFoldername = strings.TrimSpace(singerFoldername)
		fmt.Println(singerFoldername)
	}
	singerFolder := filepath.Join(Config.AlacSaveFolder, forbiddenNames.ReplaceAllString(singerFoldername, "_"))
	if dl_atmos {
		singerFolder = filepath.Join(Config.AtmosSaveFolder, forbiddenNames.ReplaceAllString(singerFoldername, "_"))
	}
	if dl_aac {
		singerFolder = filepath.Join(Config.AacSaveFolder, forbiddenNames.ReplaceAllString(singerFoldername, "_"))
	}
	os.MkdirAll(singerFolder, os.ModePerm)
	playlist.SaveDir = singerFolder

	var Quality string
	if strings.Contains(Config.AlbumFolderFormat, "Quality") {
		if dl_atmos {
			Quality = fmt.Sprintf("%dKbps", Config.AtmosMax-2000)
		} else if dl_aac && Config.AacType == "aac-lc" {
			Quality = "256Kbps"
		} else {
			manifest1, err := ampapi.GetSongResp(storefront, meta.Data[0].Relationships.Tracks.Data[0].ID, playlist.Language, token)
			if err != nil {
				fmt.Println("Failed to get manifest.\n", err)
			} else {
				if manifest1.Data[0].Attributes.ExtendedAssetUrls.EnhancedHls == "" {
					Codec = "AAC"
					Quality = "256Kbps"
				} else {
					needCheck := false

					if Config.GetM3u8Mode == "all" {
						needCheck = true
					} else if Config.GetM3u8Mode == "hires" && contains(meta.Data[0].Relationships.Tracks.Data[0].Attributes.AudioTraits, "hi-res-lossless") {
						needCheck = true
					}
					var EnhancedHls_m3u8 string
					if needCheck {
						EnhancedHls_m3u8, _ = checkM3u8(meta.Data[0].Relationships.Tracks.Data[0].ID, "album")
						if strings.HasSuffix(EnhancedHls_m3u8, ".m3u8") {
							manifest1.Data[0].Attributes.ExtendedAssetUrls.EnhancedHls = EnhancedHls_m3u8
						}
					}
					_, Quality, err = extractMedia(manifest1.Data[0].Attributes.ExtendedAssetUrls.EnhancedHls, true)
					if err != nil {
						fmt.Println("Failed to extract quality from manifest.\n", err)
					}
				}
			}
		}
	}
	stringsToJoin := []string{}
	if meta.Data[0].Attributes.IsAppleDigitalMaster || meta.Data[0].Attributes.IsMasteredForItunes {
		if Config.AppleMasterChoice != "" {
			stringsToJoin = append(stringsToJoin, Config.AppleMasterChoice)
		}
	}
	if meta.Data[0].Attributes.ContentRating == "explicit" {
		if Config.ExplicitChoice != "" {
			stringsToJoin = append(stringsToJoin, Config.ExplicitChoice)
		}
	}
	if meta.Data[0].Attributes.ContentRating == "clean" {
		if Config.CleanChoice != "" {
			stringsToJoin = append(stringsToJoin, Config.CleanChoice)
		}
	}
	Tag_string := strings.Join(stringsToJoin, " ")
	playlistFolder := strings.NewReplacer(
		"{ArtistName}", "Apple Music",
		"{PlaylistName}", LimitString(meta.Data[0].Attributes.Name),
		"{PlaylistId}", playlistId,
		"{Quality}", Quality,
		"{Codec}", Codec,
		"{Tag}", Tag_string,
	).Replace(Config.PlaylistFolderFormat)
	if strings.HasSuffix(playlistFolder, ".") {
		playlistFolder = strings.ReplaceAll(playlistFolder, ".", "")
	}
	playlistFolder = strings.TrimSpace(playlistFolder)
	playlistFolderPath := filepath.Join(singerFolder, forbiddenNames.ReplaceAllString(playlistFolder, "_"))
	os.MkdirAll(playlistFolderPath, os.ModePerm)
	playlist.SaveName = playlistFolder
	fmt.Println(playlistFolder)
	covPath, err := writeCover(playlistFolderPath, "cover", meta.Data[0].Attributes.Artwork.URL)
	if err != nil {
		fmt.Println("Failed to write cover.")
	}

	for i := range playlist.Tracks {
		playlist.Tracks[i].CoverPath = covPath
		playlist.Tracks[i].SaveDir = playlistFolderPath
		playlist.Tracks[i].Codec = Codec
	}

	if Config.SaveAnimatedArtwork && meta.Data[0].Attributes.EditorialVideo.MotionDetailSquare.Video != "" {
		fmt.Println("Found Animation Artwork.")

		motionvideoUrlSquare, err := extractVideo(meta.Data[0].Attributes.EditorialVideo.MotionDetailSquare.Video)
		if err != nil {
			fmt.Println("no motion video square.\n", err)
		} else {
			exists, err := fileExists(filepath.Join(playlistFolderPath, "square_animated_artwork.mp4"))
			if err != nil {
				fmt.Println("Failed to check if animated artwork square exists.")
			}
			if exists {
				fmt.Println("Animated artwork square already exists locally.")
			} else {
				fmt.Println("Animation Artwork Square Downloading...")
				cmd := exec.Command("ffmpeg", "-loglevel", "quiet", "-y", "-i", motionvideoUrlSquare, "-c", "copy", filepath.Join(playlistFolderPath, "square_animated_artwork.mp4"))
				if err := cmd.Run(); err != nil {
					fmt.Printf("animated artwork square dl err: %v\n", err)
				} else {
					fmt.Println("Animation Artwork Square Downloaded")
				}
			}
		}

		if Config.EmbyAnimatedArtwork {
			cmd3 := exec.Command("ffmpeg", "-i", filepath.Join(playlistFolderPath, "square_animated_artwork.mp4"), "-vf", "scale=440:-1", "-r", "24", "-f", "gif", filepath.Join(playlistFolderPath, "folder.jpg"))
			if err := cmd3.Run(); err != nil {
				fmt.Printf("animated artwork square to gif err: %v\n", err)
			}
		}

		motionvideoUrlTall, err := extractVideo(meta.Data[0].Attributes.EditorialVideo.MotionDetailTall.Video)
		if err != nil {
			fmt.Println("no motion video tall.\n", err)
		} else {
			exists, err := fileExists(filepath.Join(playlistFolderPath, "tall_animated_artwork.mp4"))
			if err != nil {
				fmt.Println("Failed to check if animated artwork tall exists.")
			}
			if exists {
				fmt.Println("Animated artwork tall already exists locally.")
			} else {
				fmt.Println("Animation Artwork Tall Downloading...")
				cmd := exec.Command("ffmpeg", "-loglevel", "quiet", "-y", "-i", motionvideoUrlTall, "-c", "copy", filepath.Join(playlistFolderPath, "tall_animated_artwork.mp4"))
				if err := cmd.Run(); err != nil {
					fmt.Printf("animated artwork tall dl err: %v\n", err)
				} else {
					fmt.Println("Animation Artwork Tall Downloaded")
				}
			}
		}
	}
	trackTotal := len(meta.Data[0].Relationships.Tracks.Data)
	arr := make([]int, trackTotal)
	for i := 0; i < trackTotal; i++ {
		arr[i] = i + 1
	}
	var selected []int

	if !dl_select {
		selected = arr
	} else {
		selected = playlist.ShowSelect()
	}
	for i := range playlist.Tracks {
		i++
		if isInArray(okDict[playlistId], i) {
			counter.Total++
			counter.Success++
			continue
		}
		if isInArray(selected, i) {
			ripTrack(&playlist.Tracks[i-1], token, mediaUserToken)
		}
	}
	return nil
}

func writeMP4Tags(track *task.Track, lrc string) error {
	t := &mp4tag.MP4Tags{
		Title:      track.Resp.Attributes.Name,
		TitleSort:  track.Resp.Attributes.Name,
		Artist:     track.Resp.Attributes.ArtistName,
		ArtistSort: track.Resp.Attributes.ArtistName,
		Custom: map[string]string{
			"PERFORMER":   track.Resp.Attributes.ArtistName,
			"RELEASETIME": track.Resp.Attributes.ReleaseDate,
			"ISRC":        track.Resp.Attributes.Isrc,
			"LABEL":       "",
			"UPC":         "",
		},
		Composer:     track.Resp.Attributes.ComposerName,
		ComposerSort: track.Resp.Attributes.ComposerName,
		CustomGenre:  track.Resp.Attributes.GenreNames[0],
		Lyrics:       lrc,
		TrackNumber:  int16(track.Resp.Attributes.TrackNumber),
		DiscNumber:   int16(track.Resp.Attributes.DiscNumber),
		Album:        track.Resp.Attributes.AlbumName,
		AlbumSort:    track.Resp.Attributes.AlbumName,
	}

	if track.PreType == "albums" {
		albumID, err := strconv.ParseUint(track.PreID, 10, 32)
		if err != nil {
			return err
		}
		t.ItunesAlbumID = int32(albumID)
	}

	if len(track.Resp.Relationships.Artists.Data) > 0 {
		artistID, err := strconv.ParseUint(track.Resp.Relationships.Artists.Data[0].ID, 10, 32)
		if err != nil {
			return err
		}
		t.ItunesArtistID = int32(artistID)
	}

	if (track.PreType == "playlists" || track.PreType == "stations") && !Config.UseSongInfoForPlaylist {
		t.DiscNumber = 1
		t.DiscTotal = 1
		t.TrackNumber = int16(track.TaskNum)
		t.TrackTotal = int16(track.TaskTotal)
		t.Album = track.PlaylistData.Attributes.Name
		t.AlbumSort = track.PlaylistData.Attributes.Name
		t.AlbumArtist = track.PlaylistData.Attributes.ArtistName
		t.AlbumArtistSort = track.PlaylistData.Attributes.ArtistName
	} else if (track.PreType == "playlists" || track.PreType == "stations") && Config.UseSongInfoForPlaylist {
		t.DiscTotal = int16(track.DiscTotal)
		t.TrackTotal = int16(track.AlbumData.Attributes.TrackCount)
		t.AlbumArtist = track.AlbumData.Attributes.ArtistName
		t.AlbumArtistSort = track.AlbumData.Attributes.ArtistName
		t.Custom["UPC"] = track.AlbumData.Attributes.Upc
		t.Custom["LABEL"] = track.AlbumData.Attributes.RecordLabel
		t.Date = track.AlbumData.Attributes.ReleaseDate
		t.Copyright = track.AlbumData.Attributes.Copyright
		t.Publisher = track.AlbumData.Attributes.RecordLabel
	} else {
		t.DiscTotal = int16(track.DiscTotal)
		t.TrackTotal = int16(track.AlbumData.Attributes.TrackCount)
		t.AlbumArtist = track.AlbumData.Attributes.ArtistName
		t.AlbumArtistSort = track.AlbumData.Attributes.ArtistName
		t.Custom["UPC"] = track.AlbumData.Attributes.Upc
		t.Date = track.AlbumData.Attributes.ReleaseDate
		t.Copyright = track.AlbumData.Attributes.Copyright
		t.Publisher = track.AlbumData.Attributes.RecordLabel
	}

	if track.Resp.Attributes.ContentRating == "explicit" {
		t.ItunesAdvisory = mp4tag.ItunesAdvisoryExplicit
	} else if track.Resp.Attributes.ContentRating == "clean" {
		t.ItunesAdvisory = mp4tag.ItunesAdvisoryClean
	} else {
		t.ItunesAdvisory = mp4tag.ItunesAdvisoryNone
	}

	mp4, err := mp4tag.Open(track.SavePath)
	if err != nil {
		return err
	}
	defer mp4.Close()
	err = mp4.Write(t, []string{})
	if err != nil {
		return err
	}
	return nil
}

func main() {
	err := loadConfig()
	if err != nil {
		fmt.Printf("load Config failed: %v", err)
		return
	}
	token, err := ampapi.GetToken()
	if err != nil {
		if Config.AuthorizationToken != "" && Config.AuthorizationToken != "your-authorization-token" {
			token = strings.Replace(Config.AuthorizationToken, "Bearer ", "", -1)
		} else {
			fmt.Println("Failed to get token.")
			return
		}
	}
	var search_type string
	pflag.StringVar(&search_type, "search", "", "Search for 'album', 'song', or 'artist'. Provide query after flags.")
	pflag.BoolVar(&dl_atmos, "atmos", false, "Enable atmos download mode")
	pflag.BoolVar(&dl_aac, "aac", false, "Enable adm-aac download mode")
	pflag.BoolVar(&dl_select, "select", false, "Enable selective download")
	pflag.BoolVar(&dl_song, "song", false, "Enable single song download mode")
	pflag.BoolVar(&artist_select, "all-album", false, "Download all artist albums")
	pflag.BoolVar(&debug_mode, "debug", false, "Enable debug mode to show audio quality information")
	alac_max = pflag.Int("alac-max", Config.AlacMax, "Specify the max quality for download alac")
	atmos_max = pflag.Int("atmos-max", Config.AtmosMax, "Specify the max quality for download atmos")
	aac_type = pflag.String("aac-type", Config.AacType, "Select AAC type, aac aac-binaural aac-downmix")
	mv_audio_type = pflag.String("mv-audio-type", Config.MVAudioType, "Select MV audio type, atmos ac3 aac")
	mv_max = pflag.Int("mv-max", Config.MVMax, "Specify the max quality for download MV")

	pflag.Usage = func() {
		fmt.Fprintf(os.Stderr, "Usage: %s [options] [url1 url2 ...]\n", "[main | main.exe | go run main.go]")
		fmt.Fprintf(os.Stderr, "Search Usage: %s --search [album|song|artist] [query]\n", "[main | main.exe | go run main.go]")
		fmt.Println("\nOptions:")
		pflag.PrintDefaults()
	}

	pflag.Parse()
	Config.AlacMax = *alac_max
	Config.AtmosMax = *atmos_max
	Config.AacType = *aac_type
	Config.MVAudioType = *mv_audio_type
	Config.MVMax = *mv_max

	args := pflag.Args()

	if search_type != "" {
		if len(args) == 0 {
			fmt.Println("Error: --search flag requires a query.")
			pflag.Usage()
			return
		}
		selectedUrl, err := handleSearch(search_type, args, token)
		if err != nil {
			fmt.Printf("\nSearch process failed: %v\n", err)
			return
		}
		if selectedUrl == "" {
			fmt.Println("\nExiting.")
			return
		}
		os.Args = []string{selectedUrl}
	} else {
		if len(args) == 0 {
			fmt.Println("No URLs provided. Please provide at least one URL.")
			pflag.Usage()
			return
		}
		os.Args = args
	}

	if strings.Contains(os.Args[0], "/artist/") {
		urlArtistName, urlArtistID, err := getUrlArtistName(os.Args[0], token)
		if err != nil {
			fmt.Println("Failed to get artistname.")
			return
		}
		Config.ArtistFolderFormat = strings.NewReplacer(
			"{UrlArtistName}", LimitString(urlArtistName),
			"{ArtistId}", urlArtistID,
		).Replace(Config.ArtistFolderFormat)
		albumArgs, err := checkArtist(os.Args[0], token, "albums")
		if err != nil {
			fmt.Println("Failed to get artist albums.")
			return
		}
		mvArgs, err := checkArtist(os.Args[0], token, "music-videos")
		if err != nil {
			fmt.Println("Failed to get artist music-videos.")
		}
		os.Args = append(albumArgs, mvArgs...)
	}
	albumTotal := len(os.Args)
	for {
		for albumNum, urlRaw := range os.Args {
			fmt.Printf("Queue %d of %d: ", albumNum+1, albumTotal)
			var storefront, albumId string

			if strings.Contains(urlRaw, "/music-video/") {
				fmt.Println("Music Video")
				if debug_mode {
					continue
				}
				counter.Total++
				if len(Config.MediaUserToken) <= 50 {
					fmt.Println(": meida-user-token is not set, skip MV dl")
					counter.Success++
					continue
				}
				if _, err := exec.LookPath("mp4decrypt"); err != nil {
					fmt.Println(": mp4decrypt is not found, skip MV dl")
					counter.Success++
					continue
				}
				mvSaveDir := strings.NewReplacer(
					"{ArtistName}", "",
					"{UrlArtistName}", "",
					"{ArtistId}", "",
				).Replace(Config.ArtistFolderFormat)
				if mvSaveDir != "" {
					mvSaveDir = filepath.Join(Config.AlacSaveFolder, forbiddenNames.ReplaceAllString(mvSaveDir, "_"))
				} else {
					mvSaveDir = Config.AlacSaveFolder
				}
				storefront, albumId = checkUrlMv(urlRaw)
				err := mvDownloader(albumId, mvSaveDir, token, storefront, Config.MediaUserToken, nil)
				if err != nil {
					fmt.Println("\u26A0 Failed to dl MV:", err)
					counter.Error++
					continue
				}
				counter.Success++
				continue
			}
			if strings.Contains(urlRaw, "/song/") {
				fmt.Printf("Song->")
				storefront, songId := checkUrlSong(urlRaw)
				if storefront == "" || songId == "" {
					fmt.Println("Invalid song URL format.")
					continue
				}
				err := ripSong(songId, token, storefront, Config.MediaUserToken)
				if err != nil {
					fmt.Println("Failed to rip song:", err)
				}
				continue
			}
			parse, err := url.Parse(urlRaw)
			if err != nil {
				log.Fatalf("Invalid URL: %v", err)
			}
			var urlArg_i = parse.Query().Get("i")

			if strings.Contains(urlRaw, "/album/") {
				fmt.Println("Album")
				storefront, albumId = checkUrl(urlRaw)
				err := ripAlbum(albumId, token, storefront, Config.MediaUserToken, urlArg_i)
				if err != nil {
					fmt.Println("Failed to rip album:", err)
				}
			} else if strings.Contains(urlRaw, "/playlist/") {
				fmt.Println("Playlist")
				storefront, albumId = checkUrlPlaylist(urlRaw)
				err := ripPlaylist(albumId, token, storefront, Config.MediaUserToken)
				if err != nil {
					fmt.Println("Failed to rip playlist:", err)
				}
			} else if strings.Contains(urlRaw, "/station/") {
				fmt.Printf("Station")
				storefront, albumId = checkUrlStation(urlRaw)
				if len(Config.MediaUserToken) <= 50 {
					fmt.Println(": meida-user-token is not set, skip station dl")
					continue
				}
				err := ripStation(albumId, token, storefront, Config.MediaUserToken)
				if err != nil {
					fmt.Println("Failed to rip station:", err)
				}
			} else {
				fmt.Println("Invalid type")
			}
		}
		fmt.Printf("=======  [\u2714 ] Completed: %d/%d  |  [\u26A0 ] Warnings: %d  |  [\u2716 ] Errors: %d  =======\n", counter.Success, counter.Total, counter.Unavailable+counter.NotSong, counter.Error)
		if counter.Error == 0 {
			break
		}
		fmt.Println("Error detected, press Enter to try again...")
		fmt.Scanln()
		fmt.Println("Start trying again...")
		counter = structs.Counter{}
	}
}

func mvDownloader(adamID string, saveDir string, token string, storefront string, mediaUserToken string, track *task.Track) error {
	MVInfo, err := ampapi.GetMusicVideoResp(storefront, adamID, Config.Language, token)
	if err != nil {
		fmt.Println("\u26A0 Failed to get MV manifest:", err)
		return nil
	}

	if strings.HasSuffix(saveDir, ".") {
		saveDir = strings.ReplaceAll(saveDir, ".", "")
	}
	saveDir = strings.TrimSpace(saveDir)

	vidPath := filepath.Join(saveDir, fmt.Sprintf("%s_vid.mp4", adamID))
	audPath := filepath.Join(saveDir, fmt.Sprintf("%s_aud.mp4", adamID))
	mvSaveName := fmt.Sprintf("%s (%s)", MVInfo.Data[0].Attributes.Name, adamID)
	if track != nil {
		mvSaveName = fmt.Sprintf("%02d. %s", track.TaskNum, MVInfo.Data[0].Attributes.Name)
	}

	mvOutPath := filepath.Join(saveDir, fmt.Sprintf("%s.mp4", forbiddenNames.ReplaceAllString(mvSaveName, "_")))

	fmt.Println(MVInfo.Data[0].Attributes.Name)

	exists, _ := fileExists(mvOutPath)
	if exists {
		fmt.Println("MV already exists locally.")
		return nil
	}

	mvm3u8url, _, _ := runv3.GetWebplayback(adamID, token, mediaUserToken, true)
	if mvm3u8url == "" {
		return errors.New("media-user-token may wrong or expired")
	}

	os.MkdirAll(saveDir, os.ModePerm)
	videom3u8url, _ := extractVideo(mvm3u8url)
	videokeyAndUrls, _ := runv3.Run(adamID, videom3u8url, token, mediaUserToken, true)
	_ = runv3.ExtMvData(videokeyAndUrls, vidPath)
	audiom3u8url, _ := extractMvAudio(mvm3u8url)
	audiokeyAndUrls, _ := runv3.Run(adamID, audiom3u8url, token, mediaUserToken, true)
	_ = runv3.ExtMvData(audiokeyAndUrls, audPath)

	tags := []string{
		"tool=",
		fmt.Sprintf("artist=%s", MVInfo.Data[0].Attributes.ArtistName),
		fmt.Sprintf("title=%s", MVInfo.Data[0].Attributes.Name),
		fmt.Sprintf("genre=%s", MVInfo.Data[0].Attributes.GenreNames[0]),
		fmt.Sprintf("created=%s", MVInfo.Data[0].Attributes.ReleaseDate),
		fmt.Sprintf("ISRC=%s", MVInfo.Data[0].Attributes.Isrc),
	}

	if MVInfo.Data[0].Attributes.ContentRating == "explicit" {
		tags = append(tags, "rating=1")
	} else if MVInfo.Data[0].Attributes.ContentRating == "clean" {
		tags = append(tags, "rating=2")
	} else {
		tags = append(tags, "rating=0")
	}

	if track != nil {
		if track.PreType == "playlists" && !Config.UseSongInfoForPlaylist {
			tags = append(tags, "disk=1/1")
			tags = append(tags, fmt.Sprintf("album=%s", track.PlaylistData.Attributes.Name))
			tags = append(tags, fmt.Sprintf("track=%d", track.TaskNum))
			tags = append(tags, fmt.Sprintf("tracknum=%d/%d", track.TaskNum, track.TaskTotal))
			tags = append(tags, fmt.Sprintf("album_artist=%s", track.PlaylistData.Attributes.ArtistName))
			tags = append(tags, fmt.Sprintf("performer=%s", track.Resp.Attributes.ArtistName))
		} else if track.PreType == "playlists" && Config.UseSongInfoForPlaylist {
			tags = append(tags, fmt.Sprintf("album=%s", track.AlbumData.Attributes.Name))
			tags = append(tags, fmt.Sprintf("disk=%d/%d", track.Resp.Attributes.DiscNumber, track.DiscTotal))
			tags = append(tags, fmt.Sprintf("track=%d", track.Resp.Attributes.TrackNumber))
			tags = append(tags, fmt.Sprintf("tracknum=%d/%d", track.Resp.Attributes.TrackNumber, track.AlbumData.Attributes.TrackCount))
			tags = append(tags, fmt.Sprintf("album_artist=%s", track.AlbumData.Attributes.ArtistName))
			tags = append(tags, fmt.Sprintf("performer=%s", track.Resp.Attributes.ArtistName))
			tags = append(tags, fmt.Sprintf("copyright=%s", track.AlbumData.Attributes.Copyright))
			tags = append(tags, fmt.Sprintf("UPC=%s", track.AlbumData.Attributes.Upc))
		} else {
			tags = append(tags, fmt.Sprintf("album=%s", track.AlbumData.Attributes.Name))
			tags = append(tags, fmt.Sprintf("disk=%d/%d", track.Resp.Attributes.DiscNumber, track.DiscTotal))
			tags = append(tags, fmt.Sprintf("track=%d", track.Resp.Attributes.TrackNumber))
			tags = append(tags, fmt.Sprintf("tracknum=%d/%d", track.Resp.Attributes.TrackNumber, track.AlbumData.Attributes.TrackCount))
			tags = append(tags, fmt.Sprintf("album_artist=%s", track.AlbumData.Attributes.ArtistName))
			tags = append(tags, fmt.Sprintf("performer=%s", track.Resp.Attributes.ArtistName))
			tags = append(tags, fmt.Sprintf("copyright=%s", track.AlbumData.Attributes.Copyright))
			tags = append(tags, fmt.Sprintf("UPC=%s", track.AlbumData.Attributes.Upc))
		}
	} else {
		tags = append(tags, fmt.Sprintf("album=%s", MVInfo.Data[0].Attributes.AlbumName))
		tags = append(tags, fmt.Sprintf("disk=%d", MVInfo.Data[0].Attributes.DiscNumber))
		tags = append(tags, fmt.Sprintf("track=%d", MVInfo.Data[0].Attributes.TrackNumber))
		tags = append(tags, fmt.Sprintf("tracknum=%d", MVInfo.Data[0].Attributes.TrackNumber))
		tags = append(tags, fmt.Sprintf("performer=%s", MVInfo.Data[0].Attributes.ArtistName))
	}

	var covPath string
	if true {
		thumbURL := MVInfo.Data[0].Attributes.Artwork.URL
		baseThumbName := forbiddenNames.ReplaceAllString(mvSaveName, "_") + "_thumbnail"
		covPath, err = writeCover(saveDir, baseThumbName, thumbURL)
		if err != nil {
			fmt.Println("Failed to save MV thumbnail:", err)
		} else {
			tags = append(tags, fmt.Sprintf("cover=%s", covPath))
		}
	}

	tagsString := strings.Join(tags, ":")
	muxCmd := exec.Command("MP4Box", "-itags", tagsString, "-quiet", "-add", vidPath, "-add", audPath, "-keep-utc", "-new", mvOutPath)
	fmt.Printf("MV Remuxing...")
	if err := muxCmd.Run(); err != nil {
		fmt.Printf("MV mux failed: %v\n", err)
		return err
	}
	fmt.Printf("\rMV Remuxed.   \n")
	defer os.Remove(vidPath)
	defer os.Remove(audPath)
	defer os.Remove(covPath)

	return nil
}

func extractMvAudio(c string) (string, error) {
	MediaUrl, err := url.Parse(c)
	if err != nil {
		return "", err
	}

	resp, err := http.Get(c)
	if err != nil {
		return "", err
	}
	defer resp.Body.Close()

	if resp.StatusCode != http.StatusOK {
		return "", errors.New(resp.Status)
	}

	body, err := io.ReadAll(resp.Body)
	if err != nil {
		return "", err
	}

	audioString := string(body)
	from, listType, err := m3u8.DecodeFrom(strings.NewReader(audioString), true)
	if err != nil || listType != m3u8.MASTER {
		return "", errors.New("m3u8 not of media type")
	}

	audio := from.(*m3u8.MasterPlaylist)

	var audioPriority = []string{"audio-atmos", "audio-ac3", "audio-stereo-256"}
	if Config.MVAudioType == "ac3" {
		audioPriority = []string{"audio-ac3", "audio-stereo-256"}
	} else if Config.MVAudioType == "aac" {
		audioPriority = []string{"audio-stereo-256"}
	}

	re := regexp.MustCompile(`_gr(\d+)_`)

	type AudioStream struct {
		URL     string
		Rank    int
		GroupID string
	}
	var audioStreams []AudioStream

	for _, variant := range audio.Variants {
		for _, audiov := range variant.Alternatives {
			if audiov.URI != "" {
				for _, priority := range audioPriority {
					if audiov.GroupId == priority {
						matches := re.FindStringSubmatch(audiov.URI)
						if len(matches) == 2 {
							var rank int
							fmt.Sscanf(matches[1], "%d", &rank)
							streamUrl, _ := MediaUrl.Parse(audiov.URI)
							audioStreams = append(audioStreams, AudioStream{
								URL:     streamUrl.String(),
								Rank:    rank,
								GroupID: audiov.GroupId,
							})
						}
					}
				}
			}
		}
	}

	if len(audioStreams) == 0 {
		return "", errors.New("no suitable audio stream found")
	}

	sort.Slice(audioStreams, func(i, j int) bool {
		return audioStreams[i].Rank > audioStreams[j].Rank
	})
	fmt.Println("Audio: " + audioStreams[0].GroupID)
	return audioStreams[0].URL, nil
}

func checkM3u8(b string, f string) (string, error) {
	var EnhancedHls string
	if Config.GetM3u8FromDevice {
		adamID := b
		conn, err := net.Dial("tcp", Config.GetM3u8Port)
		if err != nil {
			fmt.Println("Error connecting to device:", err)
			return "none", err
		}
		defer conn.Close()
		if f == "song" {
			fmt.Println("Connected to device")
		}

		adamIDBuffer := []byte(adamID)
		lengthBuffer := []byte{byte(len(adamIDBuffer))}

		_, err = conn.Write(lengthBuffer)
		if err != nil {
			fmt.Println("Error writing length to device:", err)
			return "none", err
		}

		_, err = conn.Write(adamIDBuffer)
		if err != nil {
			fmt.Println("Error writing adamID to device:", err)
			return "none", err
		}

		response, err := bufio.NewReader(conn).ReadBytes('\n')
		if err != nil {
			fmt.Println("Error reading response from device:", err)
			return "none", err
		}

		response = bytes.TrimSpace(response)
		if len(response) > 0 {
			if f == "song" {
				fmt.Println("Received URL:", string(response))
			}
			EnhancedHls = string(response)
		} else {
			fmt.Println("Received an empty response")
		}
	}
	return EnhancedHls, nil
}

func formatAvailability(available bool, quality string) string {
	if !available {
		return "Not Available"
	}
	return quality
}

func extractMedia(b string, more_mode bool) (string, string, error) {
	masterUrl, err := url.Parse(b)
	if err != nil {
		return "", "", err
	}
	resp, err := http.Get(b)
	if err != nil {
		return "", "", err
	}
	defer resp.Body.Close()
	if resp.StatusCode != http.StatusOK {
		return "", "", errors.New(resp.Status)
	}
	body, err := io.ReadAll(resp.Body)
	if err != nil {
		return "", "", err
	}
	masterString := string(body)
	from, listType, err := m3u8.DecodeFrom(strings.NewReader(masterString), true)
	if err != nil || listType != m3u8.MASTER {
		return "", "", errors.New("m3u8 not of master type")
	}
	master := from.(*m3u8.MasterPlaylist)
	var streamUrl *url.URL
	sort.Slice(master.Variants, func(i, j int) bool {
		return master.Variants[i].AverageBandwidth > master.Variants[j].AverageBandwidth
	})
	if debug_mode && more_mode {
		fmt.Println("\nDebug: All Available Variants:")
		var data [][]string
		for _, variant := range master.Variants {
			data = append(data, []string{variant.Codecs, variant.Audio, fmt.Sprint(variant.Bandwidth)})
		}
		table := tablewriter.NewWriter(os.Stdout)
		table.SetHeader([]string{"Codec", "Audio", "Bandwidth"})
		table.SetAutoMergeCells(true)
		table.SetRowLine(true)
		table.AppendBulk(data)
		table.Render()

		var hasAAC, hasLossless, hasHiRes, hasAtmos, hasDolbyAudio bool
		var aacQuality, losslessQuality, hiResQuality, atmosQuality, dolbyAudioQuality string

		for _, variant := range master.Variants {
			if variant.Codecs == "mp4a.40.2" { // AAC
				hasAAC = true
				split := strings.Split(variant.Audio, "-")
				if len(split) >= 3 {
					bitrate, _ := strconv.Atoi(split[2])
					currentBitrate := 0
					if aacQuality != "" {
						current := strings.Split(aacQuality, " | ")[2]
						current = strings.Split(current, " ")[0]
						currentBitrate, _ = strconv.Atoi(current)
					}
					if bitrate > currentBitrate {
						aacQuality = fmt.Sprintf("AAC | 2 Channel | %d Kbps", bitrate)
					}
				}
			} else if variant.Codecs == "ec-3" && strings.Contains(variant.Audio, "atmos") { // Dolby Atmos
				hasAtmos = true
				split := strings.Split(variant.Audio, "-")
				if len(split) > 0 {
					bitrateStr := split[len(split)-1]
					if len(bitrateStr) == 4 && bitrateStr[0] == '2' {
						bitrateStr = bitrateStr[1:]
					}
					bitrate, _ := strconv.Atoi(bitrateStr)
					currentBitrate := 0
					if atmosQuality != "" {
						current := strings.Split(strings.Split(atmosQuality, " | ")[2], " ")[0]
						currentBitrate, _ = strconv.Atoi(current)
					}
					if bitrate > currentBitrate {
						atmosQuality = fmt.Sprintf("E-AC-3 | 16 Channel | %d Kbps", bitrate)
					}
				}
			} else if variant.Codecs == "alac" { // ALAC (Lossless or Hi-Res)
				split := strings.Split(variant.Audio, "-")
				if len(split) >= 3 {
					bitDepth := split[len(split)-1]
					sampleRate := split[len(split)-2]
					sampleRateInt, _ := strconv.Atoi(sampleRate)
					if sampleRateInt > 48000 { // Hi-Res
						hasHiRes = true
						hiResQuality = fmt.Sprintf("ALAC | 2 Channel | %s-bit/%d kHz", bitDepth, sampleRateInt/1000)
					} else { // Standard Lossless
						hasLossless = true
						losslessQuality = fmt.Sprintf("ALAC | 2 Channel | %s-bit/%d kHz", bitDepth, sampleRateInt/1000)
					}
				}
			} else if variant.Codecs == "ac-3" { // Dolby Audio
				hasDolbyAudio = true
				split := strings.Split(variant.Audio, "-")
				if len(split) > 0 {
					bitrate, _ := strconv.Atoi(split[len(split)-1])
					dolbyAudioQuality = fmt.Sprintf("AC-3 |  16 Channel | %d Kbps", bitrate)
				}
			}
		}

		fmt.Println("Available Audio Formats:")
		fmt.Println("------------------------")
		fmt.Printf("AAC             : %s\n", formatAvailability(hasAAC, aacQuality))
		fmt.Printf("Lossless        : %s\n", formatAvailability(hasLossless, losslessQuality))
		fmt.Printf("Hi-Res Lossless : %s\n", formatAvailability(hasHiRes, hiResQuality))
		fmt.Printf("Dolby Atmos     : %s\n", formatAvailability(hasAtmos, atmosQuality))
		fmt.Printf("Dolby Audio     : %s\n", formatAvailability(hasDolbyAudio, dolbyAudioQuality))
		fmt.Println("------------------------")

		return "", "", nil
	}
	var Quality string
	for _, variant := range master.Variants {
		if dl_atmos {
			if variant.Codecs == "ec-3" && strings.Contains(variant.Audio, "atmos") {
				if debug_mode && !more_mode {
					fmt.Printf("Debug: Found Dolby Atmos variant - %s (Bitrate: %d Kbps)\n",
						variant.Audio, variant.Bandwidth/1000)
				}
				split := strings.Split(variant.Audio, "-")
				length := len(split)
				length_int, err := strconv.Atoi(split[length-1])
				if err != nil {
					return "", "", err
				}
				if length_int <= Config.AtmosMax {
					if !debug_mode && !more_mode {
						fmt.Printf("%s\n", variant.Audio)
					}
					streamUrlTemp, err := masterUrl.Parse(variant.URI)
					if err != nil {
						return "", "", err
					}
					streamUrl = streamUrlTemp
					Quality = fmt.Sprintf("%s Kbps", split[len(split)-1])
					break
				}
			} else if variant.Codecs == "ac-3" { // Add Dolby Audio support
				if debug_mode && !more_mode {
					fmt.Printf("Debug: Found Dolby Audio variant - %s (Bitrate: %d Kbps)\n",
						variant.Audio, variant.Bandwidth/1000)
				}
				streamUrlTemp, err := masterUrl.Parse(variant.URI)
				if err != nil {
					return "", "", err
				}
				streamUrl = streamUrlTemp
				split := strings.Split(variant.Audio, "-")
				Quality = fmt.Sprintf("%s Kbps", split[len(split)-1])
				break
			}
		} else if dl_aac {
			if variant.Codecs == "mp4a.40.2" {
				if debug_mode && !more_mode {
					fmt.Printf("Debug: Found AAC variant - %s (Bitrate: %d)\n", variant.Audio, variant.Bandwidth)
				}
				aacregex := regexp.MustCompile(`audio-stereo-\d+`)
				replaced := aacregex.ReplaceAllString(variant.Audio, "aac")
				if replaced == Config.AacType {
					if !debug_mode && !more_mode {
						fmt.Printf("%s\n", variant.Audio)
					}
					streamUrlTemp, err := masterUrl.Parse(variant.URI)
					if err != nil {
						panic(err)
					}
					streamUrl = streamUrlTemp
					split := strings.Split(variant.Audio, "-")
					Quality = fmt.Sprintf("%s Kbps", split[2])
					break
				}
			}
		} else {
			if variant.Codecs == "alac" {
				split := strings.Split(variant.Audio, "-")
				length := len(split)
				length_int, err := strconv.Atoi(split[length-2])
				if err != nil {
					return "", "", err
				}
				if length_int <= Config.AlacMax {
					if !debug_mode && !more_mode {
						fmt.Printf("%s-bit / %s Hz\n", split[length-1], split[length-2])
					}
					streamUrlTemp, err := masterUrl.Parse(variant.URI)
					if err != nil {
						panic(err)
					}
					streamUrl = streamUrlTemp
					KHZ := float64(length_int) / 1000.0
					Quality = fmt.Sprintf("%sB-%.1fkHz", split[length-1], KHZ)
					break
				}
			}
		}
	}
	if streamUrl == nil {
		return "", "", errors.New("no codec found")
	}
	return streamUrl.String(), Quality, nil
}
func extractVideo(c string) (string, error) {
	MediaUrl, err := url.Parse(c)
	if err != nil {
		return "", err
	}

	resp, err := http.Get(c)
	if err != nil {
		return "", err
	}
	defer resp.Body.Close()

	if resp.StatusCode != http.StatusOK {
		return "", errors.New(resp.Status)
	}

	body, err := io.ReadAll(resp.Body)
	if err != nil {
		return "", err
	}
	videoString := string(body)

	from, listType, err := m3u8.DecodeFrom(strings.NewReader(videoString), true)
	if err != nil || listType != m3u8.MASTER {
		return "", errors.New("m3u8 not of media type")
	}

	video := from.(*m3u8.MasterPlaylist)

	re := regexp.MustCompile(`_(\d+)x(\d+)`)

	var streamUrl *url.URL
	sort.Slice(video.Variants, func(i, j int) bool {
		return video.Variants[i].AverageBandwidth > video.Variants[j].AverageBandwidth
	})

	maxHeight := Config.MVMax

	for _, variant := range video.Variants {
		matches := re.FindStringSubmatch(variant.URI)
		if len(matches) == 3 {
			height := matches[2]
			var h int
			_, err := fmt.Sscanf(height, "%d", &h)
			if err != nil {
				continue
			}
			if h <= maxHeight {
				streamUrl, err = MediaUrl.Parse(variant.URI)
				if err != nil {
					return "", err
				}
				fmt.Println("Video: " + variant.Resolution + "-" + variant.VideoRange)
				break
			}
		}
	}

	if streamUrl == nil {
		return "", errors.New("no suitable video stream found")
	}

	return streamUrl.String(), nil
}

func ripSong(songId string, token string, storefront string, mediaUserToken string) error {
	// Get song info to find album ID
	manifest, err := ampapi.GetSongResp(storefront, songId, Config.Language, token)
	if err != nil {
		fmt.Println("Failed to get song response.")
		return err
	}
	
	songData := manifest.Data[0]
	albumId := songData.Relationships.Albums.Data[0].ID
	
	// Use album approach but only download the specific song
	dl_song = true
	err = ripAlbum(albumId, token, storefront, mediaUserToken, songId)
	if err != nil {
		fmt.Println("Failed to rip song:", err)
		return err
	}
	
	return nil
}
>>>>>>> 4bd24bf5
<|MERGE_RESOLUTION|>--- conflicted
+++ resolved
@@ -1,4 +1,3 @@
-<<<<<<< HEAD
 package main
 
 import (
@@ -21,11 +20,14 @@
 	"strings"
 	"time"
 
+	"main/utils/ampapi"
 	"main/utils/lyrics"
 	"main/utils/runv2"
 	"main/utils/runv3"
 	"main/utils/structs"
-
+	"main/utils/task"
+
+	"github.com/AlecAivazis/survey/v2"
 	"github.com/fatih/color"
 	"github.com/grafov/m3u8"
 	"github.com/olekukonko/tablewriter"
@@ -53,15 +55,16 @@
 )
 
 func loadConfig() error {
-	// 读取config.yaml文件内容
 	data, err := os.ReadFile("config.yaml")
 	if err != nil {
 		return err
 	}
-	// 将yaml解析到config变量中
 	err = yaml.Unmarshal(data, &Config)
 	if err != nil {
 		return err
+	}
+	if len(Config.Storefront) != 2 {
+		Config.Storefront = "us"
 	}
 	return nil
 }
@@ -113,7 +116,7 @@
 	}
 }
 func checkUrlSong(url string) (string, string) {
-	pat := regexp.MustCompile(`^(?:https:\/\/(?:beta\.music|music)\.apple\.com\/(\w{2})(?:\/song|\/song\/.+))\/(?:id)?(\d[^\D]+)(?:$|\?)`)
+	pat := regexp.MustCompile(`^(?:https:\/\/(?:beta\.music|music|classical\.music)\.apple\.com\/(\w{2})(?:\/song|\/song\/.+))\/(?:id)?(\d[^\D]+)(?:$|\?)`)
 	matches := pat.FindAllStringSubmatch(url, -1)
 
 	if matches == nil {
@@ -123,7 +126,7 @@
 	}
 }
 func checkUrlPlaylist(url string) (string, string) {
-	pat := regexp.MustCompile(`^(?:https:\/\/(?:beta\.music|music)\.apple\.com\/(\w{2})(?:\/playlist|\/playlist\/.+))\/(?:id)?(pl\.[\w-]+)(?:$|\?)`)
+	pat := regexp.MustCompile(`^(?:https:\/\/(?:beta\.music|music|classical\.music)\.apple\.com\/(\w{2})(?:\/playlist|\/playlist\/.+))\/(?:id)?(pl\.[\w-]+)(?:$|\?)`)
 	matches := pat.FindAllStringSubmatch(url, -1)
 
 	if matches == nil {
@@ -133,8 +136,8 @@
 	}
 }
 
-func checkUrlArtist(url string) (string, string) {
-	pat := regexp.MustCompile(`^(?:https:\/\/(?:beta\.music|music)\.apple\.com\/(\w{2})(?:\/artist|\/artist\/.+))\/(?:id)?(\d[^\D]+)(?:$|\?)`)
+func checkUrlStation(url string) (string, string) {
+	pat := regexp.MustCompile(`^(?:https:\/\/(?:beta\.music|music)\.apple\.com\/(\w{2})(?:\/station|\/station\/.+))\/(?:id)?(ra\.[\w-]+)(?:$|\?)`)
 	matches := pat.FindAllStringSubmatch(url, -1)
 
 	if matches == nil {
@@ -143,15 +146,26 @@
 		return matches[0][1], matches[0][2]
 	}
 }
+
+func checkUrlArtist(url string) (string, string) {
+	pat := regexp.MustCompile(`^(?:https:\/\/(?:beta\.music|music|classical\.music)\.apple\.com\/(\w{2})(?:\/artist|\/artist\/.+))\/(?:id)?(\d[^\D]+)(?:$|\?)`)
+	matches := pat.FindAllStringSubmatch(url, -1)
+
+	if matches == nil {
+		return "", ""
+	} else {
+		return matches[0][1], matches[0][2]
+	}
+}
 func getUrlSong(songUrl string, token string) (string, error) {
 	storefront, songId := checkUrlSong(songUrl)
-	manifest, err := getInfoFromAdam(songId, token, storefront)
+	manifest, err := ampapi.GetSongResp(storefront, songId, Config.Language, token)
 	if err != nil {
 		fmt.Println("\u26A0 Failed to get manifest:", err)
 		counter.NotSong++
 		return "", err
 	}
-	albumId := manifest.Relationships.Albums.Data[0].ID
+	albumId := manifest.Data[0].Relationships.Albums.Data[0].ID
 	songAlbumUrl := fmt.Sprintf("https://music.apple.com/%s/album/1/%s?i=%s", storefront, albumId, songId)
 	return songAlbumUrl, nil
 }
@@ -231,11 +245,7 @@
 	} else if relationship == "music-videos" {
 		table.SetHeader([]string{"", "MV Name", "Date", "MV ID"})
 	}
-	//table.SetFooter([]string{"", "", "Total", "$146.93"})
-	//table.SetAutoMergeCells(true)
-	//table.SetAutoMergeCellsByColumnIndex([]int{1,2,3})
 	table.SetRowLine(false)
-	//table.AppendBulk(options)
 	table.SetHeaderColor(tablewriter.Colors{},
 		tablewriter.Colors{tablewriter.FgRedColor, tablewriter.Bold},
 		tablewriter.Colors{tablewriter.Bold, tablewriter.FgBlackColor},
@@ -261,29 +271,26 @@
 	cyanColor.Print("Enter your choice: ")
 	input, _ := reader.ReadString('\n')
 
-	// Remove newline and whitespace
 	input = strings.TrimSpace(input)
 	if input == "all" {
 		fmt.Println("You have selected all options:")
 		return urls, nil
 	}
 
-	// Split input into string slices
 	selectedOptions := [][]string{}
 	parts := strings.Split(input, ",")
 	for _, part := range parts {
-		if strings.Contains(part, "-") { // Range setting
+		if strings.Contains(part, "-") {
 			rangeParts := strings.Split(part, "-")
 			selectedOptions = append(selectedOptions, rangeParts)
-		} else { // Single option
+		} else {
 			selectedOptions = append(selectedOptions, []string{part})
 		}
 	}
 
-	// Print selected options
 	fmt.Println("You have selected the following options:")
 	for _, opt := range selectedOptions {
-		if len(opt) == 1 { // Single option
+		if len(opt) == 1 {
 			num, err := strconv.Atoi(opt[0])
 			if err != nil {
 				fmt.Println("Invalid option:", opt[0])
@@ -295,7 +302,7 @@
 			} else {
 				fmt.Println("Option out of range:", opt[0])
 			}
-		} else if len(opt) == 2 { // Range
+		} else if len(opt) == 2 {
 			start, err1 := strconv.Atoi(opt[0])
 			end, err2 := strconv.Atoi(opt[1])
 			if err1 != nil || err2 != nil {
@@ -315,82 +322,6 @@
 		}
 	}
 	return args, nil
-}
-
-func getMeta(albumId string, token string, storefront string) (*structs.AutoGenerated, error) {
-	var mtype string
-	var next string
-	if strings.Contains(albumId, "pl.") {
-		mtype = "playlists"
-	} else {
-		mtype = "albums"
-	}
-	req, err := http.NewRequest("GET", fmt.Sprintf("https://amp-api.music.apple.com/v1/catalog/%s/%s/%s", storefront, mtype, albumId), nil)
-	if err != nil {
-		return nil, err
-	}
-	req.Header.Set("Authorization", fmt.Sprintf("Bearer %s", token))
-	req.Header.Set("User-Agent", "Mozilla/5.0 (Windows NT 10.0; Win64; x64) AppleWebKit/537.36 (KHTML, like Gecko) Chrome/91.0.4472.124 Safari/537.36")
-	req.Header.Set("Origin", "https://music.apple.com")
-	query := url.Values{}
-	query.Set("omit[resource]", "autos")
-	query.Set("include", "tracks,artists,record-labels")
-	query.Set("include[songs]", "artists,albums")
-	query.Set("fields[artists]", "name,artwork")
-	query.Set("fields[albums:albums]", "artistName,artwork,name,releaseDate,url")
-	query.Set("fields[record-labels]", "name")
-	query.Set("extend", "editorialVideo")
-	query.Set("l", Config.Language)
-	req.URL.RawQuery = query.Encode()
-	do, err := http.DefaultClient.Do(req)
-	if err != nil {
-		return nil, err
-	}
-	defer do.Body.Close()
-	if do.StatusCode != http.StatusOK {
-		return nil, errors.New(do.Status)
-	}
-	obj := new(structs.AutoGenerated)
-	err = json.NewDecoder(do.Body).Decode(&obj)
-	if err != nil {
-		return nil, err
-	}
-	if strings.Contains(albumId, "pl.") {
-		obj.Data[0].Attributes.ArtistName = "Apple Music"
-	}
-	if len(obj.Data[0].Relationships.Tracks.Next) > 0 {
-		next = obj.Data[0].Relationships.Tracks.Next
-		for {
-			req, err := http.NewRequest("GET", fmt.Sprintf("https://amp-api.music.apple.com/%s&l=%s&include=albums", next, Config.Language), nil)
-			if err != nil {
-				return nil, err
-			}
-			req.Header.Set("Authorization", fmt.Sprintf("Bearer %s", token))
-			req.Header.Set("User-Agent", "Mozilla/5.0 (Windows NT 10.0; Win64; x64) AppleWebKit/537.36 (KHTML, like Gecko) Chrome/91.0.4472.124 Safari/537.36")
-			req.Header.Set("Origin", "https://music.apple.com")
-			do, err := http.DefaultClient.Do(req)
-			if err != nil {
-				return nil, err
-			}
-			defer do.Body.Close()
-			if do.StatusCode != http.StatusOK {
-				return nil, errors.New(do.Status)
-			}
-			obj2 := new(structs.AutoGeneratedTrack)
-			err = json.NewDecoder(do.Body).Decode(&obj2)
-			if err != nil {
-				return nil, err
-			}
-			for _, value := range obj2.Data {
-				obj.Data[0].Relationships.Tracks.Data = append(obj.Data[0].Relationships.Tracks.Data, value)
-			}
-			next = obj2.Next
-			if len(next) == 0 {
-				break
-			}
-		}
-	}
-	return obj, nil
 }
 
 func writeCover(sanAlbumFolder, name string, url string) (string, error) {
@@ -459,1910 +390,6 @@
 		} else {
 			return "", errors.New(do.Status)
 		}
-	}
-	f, err := os.Create(covPath)
-	if err != nil {
-		return "", err
-	}
-	defer f.Close()
-	_, err = io.Copy(f, do.Body)
-	if err != nil {
-		return "", err
-	}
-	return covPath, nil
-}
-
-func writeLyrics(sanAlbumFolder, filename string, lrc string) error {
-	lyricspath := filepath.Join(sanAlbumFolder, filename)
-	f, err := os.Create(lyricspath)
-	if err != nil {
-		return err
-	}
-	defer f.Close()
-	_, err = f.WriteString(lrc)
-	if err != nil {
-		return err
-	}
-	return nil
-}
-
-func contains(slice []string, item string) bool {
-	for _, v := range slice {
-		if v == item {
-			return true
-		}
-	}
-	return false
-}
-
-// 下载单曲逻辑
-func downloadTrack(trackNum int, trackTotal int, meta *structs.AutoGenerated, track structs.TrackData, albumId, token, storefront, mediaUserToken, sanAlbumFolder, Codec string, covPath string) {
-	counter.Total++
-	fmt.Printf("Track %d of %d:\n", trackNum, trackTotal)
-
-	//mv dl dev
-	if track.Type == "music-videos" {
-		if len(mediaUserToken) <= 50 {
-			fmt.Println("meida-user-token is not set, skip MV dl")
-			counter.Success++
-			return
-		}
-		if _, err := exec.LookPath("mp4decrypt"); err != nil {
-			fmt.Println("mp4decrypt is not found, skip MV dl")
-			counter.Success++
-			return
-		}
-		err := mvDownloader(track.ID, sanAlbumFolder, token, storefront, mediaUserToken, meta)
-		if err != nil {
-			fmt.Println("\u26A0 Failed to dl MV:", err)
-			counter.Error++
-			return
-		}
-		counter.Success++
-		return
-	}
-
-	manifest, err := getInfoFromAdam(track.ID, token, storefront)
-	if err != nil {
-		fmt.Println("\u26A0 Failed to get manifest:", err)
-		counter.NotSong++
-		return
-	}
-	needDlAacLc := false
-	if dl_aac && Config.AacType == "aac-lc" {
-		needDlAacLc = true
-	}
-	if manifest.Attributes.ExtendedAssetUrls.EnhancedHls == "" {
-		if dl_atmos {
-			fmt.Println("Unavailable")
-			counter.Unavailable++
-			return
-		}
-		fmt.Println("Unavailable, Try DL AAC-LC")
-		needDlAacLc = true
-	}
-	needCheck := false
-
-	if Config.GetM3u8Mode == "all" {
-		needCheck = true
-	} else if Config.GetM3u8Mode == "hires" && contains(track.Attributes.AudioTraits, "hi-res-lossless") {
-		needCheck = true
-	}
-	var EnhancedHls_m3u8 string
-	if needCheck && !needDlAacLc {
-		EnhancedHls_m3u8, _ = checkM3u8(track.ID, "song")
-		if strings.HasSuffix(EnhancedHls_m3u8, ".m3u8") {
-			manifest.Attributes.ExtendedAssetUrls.EnhancedHls = EnhancedHls_m3u8
-		}
-	}
-	var Quality string
-	if strings.Contains(Config.SongFileFormat, "Quality") {
-		if dl_atmos {
-			Quality = fmt.Sprintf("%dkbps", Config.AtmosMax-2000)
-		} else if needDlAacLc {
-			Quality = "256kbps"
-		} else {
-			_, Quality, err = extractMedia(manifest.Attributes.ExtendedAssetUrls.EnhancedHls, true)
-			if err != nil {
-				fmt.Println("Failed to extract quality from manifest.\n", err)
-				counter.Error++
-				return
-			}
-		}
-	}
-	stringsToJoin := []string{}
-	if track.Attributes.IsAppleDigitalMaster {
-		if Config.AppleMasterChoice != "" {
-			stringsToJoin = append(stringsToJoin, Config.AppleMasterChoice)
-		}
-	}
-	if track.Attributes.ContentRating == "explicit" {
-		if Config.ExplicitChoice != "" {
-			stringsToJoin = append(stringsToJoin, Config.ExplicitChoice)
-		}
-	}
-	if track.Attributes.ContentRating == "clean" {
-		if Config.CleanChoice != "" {
-			stringsToJoin = append(stringsToJoin, Config.CleanChoice)
-		}
-	}
-	Tag_string := strings.Join(stringsToJoin, " ")
-
-	songName := strings.NewReplacer(
-		"{SongId}", track.ID,
-		"{SongNumer}", fmt.Sprintf("%02d", trackNum),
-		"{SongName}", LimitString(track.Attributes.Name),
-		"{DiscNumber}", fmt.Sprintf("%0d", track.Attributes.DiscNumber),
-		"{TrackNumber}", fmt.Sprintf("%0d", track.Attributes.TrackNumber),
-		"{Quality}", Quality,
-		"{Tag}", Tag_string,
-		"{Codec}", Codec,
-	).Replace(Config.SongFileFormat)
-	fmt.Println(songName)
-	filename := fmt.Sprintf("%s.m4a", forbiddenNames.ReplaceAllString(songName, "_"))
-	lrcFilename := fmt.Sprintf("%s.%s", forbiddenNames.ReplaceAllString(songName, "_"), Config.LrcFormat)
-	trackPath := filepath.Join(sanAlbumFolder, filename)
-
-	//get lrc
-	var lrc string = ""
-	if Config.EmbedLrc || Config.SaveLrcFile {
-		lrcStr, err := lyrics.Get(storefront, track.ID, Config.LrcType, Config.Language, Config.LrcFormat, token, mediaUserToken)
-		if err != nil {
-			fmt.Println(err)
-		} else {
-			if Config.SaveLrcFile {
-				err := writeLyrics(sanAlbumFolder, lrcFilename, lrcStr)
-				if err != nil {
-					fmt.Printf("Failed to write lyrics")
-				}
-			}
-			if Config.EmbedLrc {
-				lrc = lrcStr
-			}
-		}
-	}
-
-	exists, err := fileExists(trackPath)
-	if err != nil {
-		fmt.Println("Failed to check if track exists.")
-	}
-	if exists {
-		fmt.Println("Track already exists locally.")
-		counter.Success++
-		okDict[albumId] = append(okDict[albumId], trackNum)
-		return
-	}
-	if needDlAacLc {
-		if len(mediaUserToken) <= 50 {
-			fmt.Println("Invalid media-user-token")
-			counter.Error++
-			return
-		}
-		_, err := runv3.Run(track.ID, trackPath, token, mediaUserToken, false)
-		if err != nil {
-			fmt.Println("Failed to dl aac-lc:", err)
-			counter.Error++
-			return
-		}
-	} else {
-		trackM3u8Url, _, err := extractMedia(manifest.Attributes.ExtendedAssetUrls.EnhancedHls, false)
-		if err != nil {
-			fmt.Println("\u26A0 Failed to extract info from manifest:", err)
-			counter.Unavailable++
-			return
-		}
-		//边下载边解密
-		err = runv2.Run(track.ID, trackM3u8Url, trackPath, Config)
-		if err != nil {
-			fmt.Println("Failed to run v2:", err)
-			counter.Error++
-			return
-		}
-	}
-	tags := []string{
-		"tool=",
-		fmt.Sprintf("artist=%s", meta.Data[0].Attributes.ArtistName),
-		//fmt.Sprintf("lyrics=%s", lrc),
-	}
-	var trackCovPath string
-	if Config.EmbedCover {
-		if strings.Contains(albumId, "pl.") && Config.DlAlbumcoverForPlaylist {
-			trackCovPath, err = writeCover(sanAlbumFolder, track.ID, track.Attributes.Artwork.URL)
-			if err != nil {
-				fmt.Println("Failed to write cover.")
-			}
-			tags = append(tags, fmt.Sprintf("cover=%s", trackCovPath))
-		} else {
-			tags = append(tags, fmt.Sprintf("cover=%s", covPath))
-		}
-	}
-	tagsString := strings.Join(tags, ":")
-	cmd := exec.Command("MP4Box", "-itags", tagsString, trackPath)
-	if err := cmd.Run(); err != nil {
-		fmt.Printf("Embed failed: %v\n", err)
-		counter.Error++
-		return
-	}
-	if strings.Contains(albumId, "pl.") && Config.DlAlbumcoverForPlaylist && trackCovPath != "" {
-		if err := os.Remove(trackCovPath); err != nil {
-			fmt.Printf("Error deleting file: %s\n", trackCovPath)
-			counter.Error++
-			return
-		}
-	}
-	err = writeMP4Tags(trackPath, lrc, meta, trackNum, trackTotal)
-	if err != nil {
-		fmt.Println("\u26A0 Failed to write tags in media:", err)
-		counter.Unavailable++
-		return
-	}
-	counter.Success++
-	okDict[albumId] = append(okDict[albumId], trackNum)
-}
-
-func rip(albumId string, token string, storefront string, mediaUserToken string, urlArg_i string) error {
-	meta, err := getMeta(albumId, token, storefront)
-	if err != nil {
-		return err
-	}
-
-	if debug_mode {
-		// Print album info
-		fmt.Println(meta.Data[0].Attributes.ArtistName)
-		fmt.Println(meta.Data[0].Attributes.Name)
-
-		for trackNum, track := range meta.Data[0].Relationships.Tracks.Data {
-			trackNum++
-			fmt.Printf("\nTrack %d of %d:\n", trackNum, len(meta.Data[0].Relationships.Tracks.Data))
-			fmt.Printf("%02d. %s\n", trackNum, track.Attributes.Name)
-
-			manifest, err := getInfoFromAdam(track.ID, token, storefront)
-			if err != nil {
-				fmt.Printf("Failed to get manifest for track %d: %v\n", trackNum, err)
-				continue
-			}
-
-			var m3u8Url string
-			//Web端m3u8
-			if manifest.Attributes.ExtendedAssetUrls.EnhancedHls != "" {
-				m3u8Url = manifest.Attributes.ExtendedAssetUrls.EnhancedHls
-			}
-			//设备端满血m3u8
-			needCheck := false
-			if Config.GetM3u8Mode == "all" {
-				needCheck = true
-			} else if Config.GetM3u8Mode == "hires" && contains(track.Attributes.AudioTraits, "hi-res-lossless") {
-				needCheck = true
-			}
-			if needCheck {
-				fullM3u8Url, err := checkM3u8(track.ID, "song")
-				if err == nil && strings.HasSuffix(fullM3u8Url, ".m3u8") {
-					m3u8Url = fullM3u8Url
-				} else {
-					fmt.Println("Failed to get best quality m3u8 from device m3u8 port, will use m3u8 from Web API")
-				}
-			}
-
-			_, _, err = extractMedia(m3u8Url, true)
-			if err != nil {
-				fmt.Printf("Failed to extract quality info for track %d: %v\n", trackNum, err)
-				continue
-			}
-		}
-		return nil // Return directly without showing statistics
-	}
-	var Codec string
-	if dl_atmos {
-		Codec = "ATMOS"
-	} else if dl_aac {
-		Codec = "AAC"
-	} else {
-		Codec = "ALAC"
-	}
-	var singerFoldername string
-	if Config.ArtistFolderFormat != "" {
-		if strings.Contains(albumId, "pl.") {
-			singerFoldername = strings.NewReplacer(
-				"{ArtistName}", "Apple Music",
-				"{ArtistId}", "",
-				"{UrlArtistName}", "Apple Music",
-			).Replace(Config.ArtistFolderFormat)
-		} else if len(meta.Data[0].Relationships.Artists.Data) > 0 {
-			singerFoldername = strings.NewReplacer(
-				"{UrlArtistName}", LimitString(meta.Data[0].Attributes.ArtistName),
-				"{ArtistName}", LimitString(meta.Data[0].Attributes.ArtistName),
-				"{ArtistId}", meta.Data[0].Relationships.Artists.Data[0].ID,
-			).Replace(Config.ArtistFolderFormat)
-		} else {
-			singerFoldername = strings.NewReplacer(
-				"{UrlArtistName}", LimitString(meta.Data[0].Attributes.ArtistName),
-				"{ArtistName}", LimitString(meta.Data[0].Attributes.ArtistName),
-				"{ArtistId}", "",
-			).Replace(Config.ArtistFolderFormat)
-		}
-		if strings.HasSuffix(singerFoldername, ".") {
-			singerFoldername = strings.ReplaceAll(singerFoldername, ".", "")
-		}
-		singerFoldername = strings.TrimSpace(singerFoldername)
-		fmt.Println(singerFoldername)
-	}
-	singerFolder := filepath.Join(Config.AlacSaveFolder, forbiddenNames.ReplaceAllString(singerFoldername, "_"))
-	if dl_atmos {
-		singerFolder = filepath.Join(Config.AtmosSaveFolder, forbiddenNames.ReplaceAllString(singerFoldername, "_"))
-	}
-	var Quality string
-	if strings.Contains(Config.AlbumFolderFormat, "Quality") {
-		if dl_atmos {
-			Quality = fmt.Sprintf("%dkbps", Config.AtmosMax-2000)
-		} else if dl_aac && Config.AacType == "aac-lc" {
-			Quality = "256kbps"
-		} else {
-			manifest1, err := getInfoFromAdam(meta.Data[0].Relationships.Tracks.Data[0].ID, token, storefront)
-			if err != nil {
-				fmt.Println("Failed to get manifest.\n", err)
-			} else {
-				if manifest1.Attributes.ExtendedAssetUrls.EnhancedHls == "" {
-					Codec = "AAC"
-					Quality = "256kbps"
-					//fmt.Println("Unavailable.\n")
-				} else {
-					needCheck := false
-
-					if Config.GetM3u8Mode == "all" {
-						needCheck = true
-					} else if Config.GetM3u8Mode == "hires" && contains(meta.Data[0].Relationships.Tracks.Data[0].Attributes.AudioTraits, "hi-res-lossless") {
-						needCheck = true
-					}
-					var EnhancedHls_m3u8 string
-					if needCheck {
-						EnhancedHls_m3u8, _ = checkM3u8(meta.Data[0].Relationships.Tracks.Data[0].ID, "album")
-						if strings.HasSuffix(EnhancedHls_m3u8, ".m3u8") {
-							manifest1.Attributes.ExtendedAssetUrls.EnhancedHls = EnhancedHls_m3u8
-						}
-					}
-					_, Quality, err = extractMedia(manifest1.Attributes.ExtendedAssetUrls.EnhancedHls, true)
-					if err != nil {
-						fmt.Println("Failed to extract quality from manifest.\n", err)
-					}
-				}
-			}
-		}
-	}
-	stringsToJoin := []string{}
-	if meta.Data[0].Attributes.IsAppleDigitalMaster || meta.Data[0].Attributes.IsMasteredForItunes {
-		if Config.AppleMasterChoice != "" {
-			stringsToJoin = append(stringsToJoin, Config.AppleMasterChoice)
-		}
-	}
-	if meta.Data[0].Attributes.ContentRating == "explicit" {
-		if Config.ExplicitChoice != "" {
-			stringsToJoin = append(stringsToJoin, Config.ExplicitChoice)
-		}
-	}
-	if meta.Data[0].Attributes.ContentRating == "clean" {
-		if Config.CleanChoice != "" {
-			stringsToJoin = append(stringsToJoin, Config.CleanChoice)
-		}
-	}
-	Tag_string := strings.Join(stringsToJoin, " ")
-	var albumFolder string
-	if strings.Contains(albumId, "pl.") {
-		albumFolder = strings.NewReplacer(
-			"{ArtistName}", "Apple Music",
-			"{PlaylistName}", LimitString(meta.Data[0].Attributes.Name),
-			"{PlaylistId}", albumId,
-			"{Quality}", Quality,
-			"{Codec}", Codec,
-			"{Tag}", Tag_string,
-		).Replace(Config.PlaylistFolderFormat)
-	} else {
-		albumFolder = strings.NewReplacer(
-			"{ReleaseDate}", meta.Data[0].Attributes.ReleaseDate,
-			"{ReleaseYear}", meta.Data[0].Attributes.ReleaseDate[:4],
-			"{ArtistName}", LimitString(meta.Data[0].Attributes.ArtistName),
-			"{AlbumName}", LimitString(meta.Data[0].Attributes.Name),
-			"{UPC}", meta.Data[0].Attributes.Upc,
-			"{RecordLabel}", meta.Data[0].Attributes.RecordLabel,
-			"{Copyright}", meta.Data[0].Attributes.Copyright,
-			"{AlbumId}", albumId,
-			"{Quality}", Quality,
-			"{Codec}", Codec,
-			"{Tag}", Tag_string,
-		).Replace(Config.AlbumFolderFormat)
-	}
-	if strings.HasSuffix(albumFolder, ".") {
-		albumFolder = strings.ReplaceAll(albumFolder, ".", "")
-	}
-	albumFolder = strings.TrimSpace(albumFolder)
-	sanAlbumFolder := filepath.Join(singerFolder, forbiddenNames.ReplaceAllString(albumFolder, "_"))
-	os.MkdirAll(sanAlbumFolder, os.ModePerm)
-	fmt.Println(albumFolder)
-	//get artist cover
-	if Config.SaveArtistCover && !(strings.Contains(albumId, "pl.")) {
-		if len(meta.Data[0].Relationships.Artists.Data) > 0 {
-			_, err = writeCover(singerFolder, "folder", meta.Data[0].Relationships.Artists.Data[0].Attributes.Artwork.Url)
-			if err != nil {
-				fmt.Println("Failed to write artist cover.")
-			}
-		}
-	}
-	//get album cover
-	covPath, err := writeCover(sanAlbumFolder, "cover", meta.Data[0].Attributes.Artwork.URL)
-	if err != nil {
-		fmt.Println("Failed to write cover.")
-	}
-	//get animated artwork
-	if Config.SaveAnimatedArtwork && meta.Data[0].Attributes.EditorialVideo.MotionDetailSquare.Video != "" {
-		fmt.Println("Found Animation Artwork.")
-
-		// Download square version
-		motionvideoUrlSquare, err := extractVideo(meta.Data[0].Attributes.EditorialVideo.MotionDetailSquare.Video)
-		if err != nil {
-			fmt.Println("no motion video square.\n", err)
-		} else {
-			exists, err := fileExists(filepath.Join(sanAlbumFolder, "square_animated_artwork.mp4"))
-			if err != nil {
-				fmt.Println("Failed to check if animated artwork square exists.")
-			}
-			if exists {
-				fmt.Println("Animated artwork square already exists locally.")
-			} else {
-				fmt.Println("Animation Artwork Square Downloading...")
-				cmd := exec.Command("ffmpeg", "-loglevel", "quiet", "-y", "-i", motionvideoUrlSquare, "-c", "copy", filepath.Join(sanAlbumFolder, "square_animated_artwork.mp4"))
-				if err := cmd.Run(); err != nil {
-					fmt.Printf("animated artwork square dl err: %v\n", err)
-				} else {
-					fmt.Println("Animation Artwork Square Downloaded")
-				}
-			}
-		}
-
-		if Config.EmbyAnimatedArtwork {
-			// Convert square version to gif
-			cmd3 := exec.Command("ffmpeg", "-i", filepath.Join(sanAlbumFolder, "square_animated_artwork.mp4"), "-vf", "scale=440:-1", "-r", "24", "-f", "gif", filepath.Join(sanAlbumFolder, "folder.jpg"))
-			if err := cmd3.Run(); err != nil {
-				fmt.Printf("animated artwork square to gif err: %v\n", err)
-			}
-		}
-
-		// Download tall version
-		motionvideoUrlTall, err := extractVideo(meta.Data[0].Attributes.EditorialVideo.MotionDetailTall.Video)
-		if err != nil {
-			fmt.Println("no motion video tall.\n", err)
-		} else {
-			exists, err := fileExists(filepath.Join(sanAlbumFolder, "tall_animated_artwork.mp4"))
-			if err != nil {
-				fmt.Println("Failed to check if animated artwork tall exists.")
-			}
-			if exists {
-				fmt.Println("Animated artwork tall already exists locally.")
-			} else {
-				fmt.Println("Animation Artwork Tall Downloading...")
-				cmd := exec.Command("ffmpeg", "-loglevel", "quiet", "-y", "-i", motionvideoUrlTall, "-c", "copy", filepath.Join(sanAlbumFolder, "tall_animated_artwork.mp4"))
-				if err := cmd.Run(); err != nil {
-					fmt.Printf("animated artwork tall dl err: %v\n", err)
-				} else {
-					fmt.Println("Animation Artwork Tall Downloaded")
-				}
-			}
-		}
-	}
-	trackTotal := len(meta.Data[0].Relationships.Tracks.Data)
-	arr := make([]int, trackTotal)
-	for i := 0; i < trackTotal; i++ {
-		arr[i] = i + 1
-	}
-	selected := []int{}
-
-	if dl_song {
-		if urlArg_i == "" {
-			//fmt.Println("URL does not contain parameter 'i'. Please ensure the URL includes 'i' or use another mode.")
-			//return nil
-		} else {
-			for trackNum, track := range meta.Data[0].Relationships.Tracks.Data {
-				trackNum++
-				if urlArg_i == track.ID {
-					downloadTrack(trackNum, trackTotal, meta, track, albumId, token, storefront, mediaUserToken, sanAlbumFolder, Codec, covPath)
-					return nil
-				}
-			}
-		}
-		return nil
-	}
-
-	if !dl_select {
-		selected = arr
-	} else {
-		var data [][]string
-		for trackNum, track := range meta.Data[0].Relationships.Tracks.Data {
-			trackNum++
-			var trackName string
-			if meta.Data[0].Type == "albums" {
-				trackName = fmt.Sprintf("%02d. %s", track.Attributes.TrackNumber, track.Attributes.Name)
-			} else {
-				trackName = fmt.Sprintf("%s - %s", track.Attributes.Name, track.Attributes.ArtistName)
-			}
-			data = append(data, []string{fmt.Sprint(trackNum),
-				trackName,
-				track.Attributes.ContentRating,
-				track.Type})
-
-		}
-		table := tablewriter.NewWriter(os.Stdout)
-		table.SetHeader([]string{"", "Track Name", "Rating", "Type"})
-		//table.SetFooter([]string{"", "", "Footer", "Footer4"})
-		table.SetRowLine(false)
-		//table.SetAutoMergeCells(true)
-		table.SetCaption(meta.Data[0].Type == "albums", fmt.Sprintf("Storefront: %s, %d tracks missing", strings.ToUpper(storefront), meta.Data[0].Attributes.TrackCount-trackTotal))
-		table.SetHeaderColor(tablewriter.Colors{},
-			tablewriter.Colors{tablewriter.FgRedColor, tablewriter.Bold},
-			tablewriter.Colors{tablewriter.FgBlackColor, tablewriter.Bold},
-			tablewriter.Colors{tablewriter.FgBlackColor, tablewriter.Bold})
-
-		table.SetColumnColor(tablewriter.Colors{tablewriter.FgCyanColor},
-			tablewriter.Colors{tablewriter.Bold, tablewriter.FgRedColor},
-			tablewriter.Colors{tablewriter.Bold, tablewriter.FgBlackColor},
-			tablewriter.Colors{tablewriter.Bold, tablewriter.FgBlackColor})
-		for _, row := range data {
-			if row[2] == "explicit" {
-				row[2] = "E"
-			} else if row[2] == "clean" {
-				row[2] = "C"
-			} else {
-				row[2] = "None"
-			}
-			if row[3] == "music-videos" {
-				row[3] = "MV"
-			} else if row[3] == "songs" {
-				row[3] = "SONG"
-			}
-			table.Append(row)
-		}
-		//table.AppendBulk(data)
-		table.Render()
-		fmt.Println("Please select from the track options above (multiple options separated by commas, ranges supported, or type 'all' to select all)")
-		cyanColor := color.New(color.FgCyan)
-		cyanColor.Print("select: ")
-		reader := bufio.NewReader(os.Stdin)
-		input, err := reader.ReadString('\n')
-		if err != nil {
-			fmt.Println(err)
-		}
-		input = strings.TrimSpace(input)
-		if input == "all" {
-			fmt.Println("You have selected all options:")
-			selected = arr
-		} else {
-			selectedOptions := [][]string{}
-			parts := strings.Split(input, ",")
-			for _, part := range parts {
-				if strings.Contains(part, "-") { // Range setting
-					rangeParts := strings.Split(part, "-")
-					selectedOptions = append(selectedOptions, rangeParts)
-				} else { // Single option
-					selectedOptions = append(selectedOptions, []string{part})
-				}
-			}
-			//
-			for _, opt := range selectedOptions {
-				if len(opt) == 1 { // Single option
-					num, err := strconv.Atoi(opt[0])
-					if err != nil {
-						fmt.Println("Invalid option:", opt[0])
-						continue
-					}
-					if num > 0 && num <= len(arr) {
-						selected = append(selected, num)
-						//args = append(args, urls[num-1])
-					} else {
-						fmt.Println("Option out of range:", opt[0])
-					}
-				} else if len(opt) == 2 { // Range
-					start, err1 := strconv.Atoi(opt[0])
-					end, err2 := strconv.Atoi(opt[1])
-					if err1 != nil || err2 != nil {
-						fmt.Println("Invalid range:", opt)
-						continue
-					}
-					if start < 1 || end > len(arr) || start > end {
-						fmt.Println("Range out of range:", opt)
-						continue
-					}
-					for i := start; i <= end; i++ {
-						//fmt.Println(options[i-1])
-						selected = append(selected, i)
-					}
-				} else {
-					fmt.Println("Invalid option:", opt)
-				}
-			}
-		}
-		fmt.Println("Selected options:", selected)
-	}
-	for trackNum, track := range meta.Data[0].Relationships.Tracks.Data {
-		trackNum++
-		if isInArray(okDict[albumId], trackNum) {
-			//fmt.Println("已完成直接跳过.\n")
-			counter.Total++
-			counter.Success++
-			continue
-		}
-		if isInArray(selected, trackNum) {
-			downloadTrack(trackNum, trackTotal, meta, track, albumId, token, storefront, mediaUserToken, sanAlbumFolder, Codec, covPath)
-		}
-	}
-	return nil
-}
-
-func writeMP4Tags(trackPath, lrc string, meta *structs.AutoGenerated, trackNum, trackTotal int) error {
-	index := trackNum - 1
-
-	t := &mp4tag.MP4Tags{
-		Title:      meta.Data[0].Relationships.Tracks.Data[index].Attributes.Name,
-		TitleSort:  meta.Data[0].Relationships.Tracks.Data[index].Attributes.Name,
-		Artist:     meta.Data[0].Relationships.Tracks.Data[index].Attributes.ArtistName,
-		ArtistSort: meta.Data[0].Relationships.Tracks.Data[index].Attributes.ArtistName,
-		Custom: map[string]string{
-			"PERFORMER":   meta.Data[0].Relationships.Tracks.Data[index].Attributes.ArtistName,
-			"RELEASETIME": meta.Data[0].Relationships.Tracks.Data[index].Attributes.ReleaseDate,
-			"ISRC":        meta.Data[0].Relationships.Tracks.Data[index].Attributes.Isrc,
-			"LABEL":       meta.Data[0].Attributes.RecordLabel,
-			"UPC":         meta.Data[0].Attributes.Upc,
-		},
-		Composer:     meta.Data[0].Relationships.Tracks.Data[index].Attributes.ComposerName,
-		ComposerSort: meta.Data[0].Relationships.Tracks.Data[index].Attributes.ComposerName,
-		Date:         meta.Data[0].Attributes.ReleaseDate,
-		CustomGenre:  meta.Data[0].Relationships.Tracks.Data[index].Attributes.GenreNames[0],
-		Copyright:    meta.Data[0].Attributes.Copyright,
-		Publisher:    meta.Data[0].Attributes.RecordLabel,
-		Lyrics:       lrc,
-	}
-
-	if !strings.Contains(meta.Data[0].ID, "pl.") {
-		albumID, err := strconv.ParseUint(meta.Data[0].ID, 10, 32)
-		if err != nil {
-			return err
-		}
-		t.ItunesAlbumID = int32(albumID)
-	}
-
-	if len(meta.Data[0].Relationships.Artists.Data) > 0 {
-		if len(meta.Data[0].Relationships.Tracks.Data[index].Relationships.Artists.Data) > 0 {
-			artistID, err := strconv.ParseUint(meta.Data[0].Relationships.Tracks.Data[index].Relationships.Artists.Data[0].ID, 10, 32)
-			if err != nil {
-				return err
-			}
-			t.ItunesArtistID = int32(artistID)
-		}
-	}
-
-	if strings.Contains(meta.Data[0].ID, "pl.") && !Config.UseSongInfoForPlaylist {
-		t.DiscNumber = 1
-		t.DiscTotal = 1
-		t.TrackNumber = int16(trackNum)
-		t.TrackTotal = int16(trackTotal)
-		t.Album = meta.Data[0].Attributes.Name
-		t.AlbumSort = meta.Data[0].Attributes.Name
-		t.AlbumArtist = meta.Data[0].Attributes.ArtistName
-		t.AlbumArtistSort = meta.Data[0].Attributes.ArtistName
-	} else if strings.Contains(meta.Data[0].ID, "pl.") && Config.UseSongInfoForPlaylist {
-		t.DiscNumber = int16(meta.Data[0].Relationships.Tracks.Data[index].Attributes.DiscNumber)
-		t.DiscTotal = int16(meta.Data[0].Relationships.Tracks.Data[trackTotal-1].Attributes.DiscNumber)
-		t.TrackNumber = int16(meta.Data[0].Relationships.Tracks.Data[index].Attributes.TrackNumber)
-		t.TrackTotal = int16(trackTotal)
-		t.Album = meta.Data[0].Relationships.Tracks.Data[index].Attributes.AlbumName
-		t.AlbumSort = meta.Data[0].Relationships.Tracks.Data[index].Attributes.AlbumName
-		t.AlbumArtist = meta.Data[0].Relationships.Tracks.Data[index].Relationships.Albums.Data[0].Attributes.ArtistName
-		t.AlbumArtistSort = meta.Data[0].Relationships.Tracks.Data[index].Relationships.Albums.Data[0].Attributes.ArtistName
-	} else {
-		t.DiscNumber = int16(meta.Data[0].Relationships.Tracks.Data[index].Attributes.DiscNumber)
-		t.DiscTotal = int16(meta.Data[0].Relationships.Tracks.Data[trackTotal-1].Attributes.DiscNumber)
-		t.TrackNumber = int16(meta.Data[0].Relationships.Tracks.Data[index].Attributes.TrackNumber)
-		t.TrackTotal = int16(trackTotal)
-		t.Album = meta.Data[0].Relationships.Tracks.Data[index].Attributes.AlbumName
-		t.AlbumSort = meta.Data[0].Relationships.Tracks.Data[index].Attributes.AlbumName
-		t.AlbumArtist = meta.Data[0].Attributes.ArtistName
-		t.AlbumArtistSort = meta.Data[0].Attributes.ArtistName
-	}
-
-	if meta.Data[0].Relationships.Tracks.Data[index].Attributes.ContentRating == "explicit" {
-		t.ItunesAdvisory = mp4tag.ItunesAdvisoryExplicit
-	} else if meta.Data[0].Relationships.Tracks.Data[index].Attributes.ContentRating == "clean" {
-		t.ItunesAdvisory = mp4tag.ItunesAdvisoryClean
-	} else {
-		t.ItunesAdvisory = mp4tag.ItunesAdvisoryNone
-	}
-
-	mp4, err := mp4tag.Open(trackPath)
-	if err != nil {
-		return err
-	}
-	defer mp4.Close()
-	err = mp4.Write(t, []string{})
-	if err != nil {
-		return err
-	}
-	return nil
-}
-
-func main() {
-	err := loadConfig()
-	if err != nil {
-		fmt.Printf("load Config failed: %v", err)
-		return
-	}
-	token, err := getToken()
-	if err != nil {
-		if Config.AuthorizationToken != "" && Config.AuthorizationToken != "your-authorization-token" {
-			token = strings.Replace(Config.AuthorizationToken, "Bearer ", "", -1)
-		} else {
-			fmt.Println("Failed to get token.")
-			return
-		}
-	}
-	// Define command-line flags
-	pflag.BoolVar(&dl_atmos, "atmos", false, "Enable atmos download mode")
-	pflag.BoolVar(&dl_aac, "aac", false, "Enable adm-aac download mode")
-	pflag.BoolVar(&dl_select, "select", false, "Enable selective download")
-	pflag.BoolVar(&dl_song, "song", false, "Enable single song download mode")
-	pflag.BoolVar(&artist_select, "all-album", false, "Download all artist albums")
-	pflag.BoolVar(&debug_mode, "debug", false, "Enable debug mode to show audio quality information")
-	alac_max = pflag.Int("alac-max", Config.AlacMax, "Specify the max quality for download alac")
-	atmos_max = pflag.Int("atmos-max", Config.AtmosMax, "Specify the max quality for download atmos")
-	aac_type = pflag.String("aac-type", Config.AacType, "Select AAC type, aac aac-binaural aac-downmix")
-	mv_audio_type = pflag.String("mv-audio-type", Config.MVAudioType, "Select MV audio type, atmos ac3 aac")
-	mv_max = pflag.Int("mv-max", Config.MVMax, "Specify the max quality for download MV")
-
-	// Custom usage message for help
-	pflag.Usage = func() {
-		fmt.Fprintf(os.Stderr, "Usage: %s [options] url1 url2 ...\n", "[main | main.exe | go run main.go]")
-		fmt.Println("Options:")
-		pflag.PrintDefaults()
-	}
-
-	// Parse the flag arguments
-	pflag.Parse()
-	Config.AlacMax = *alac_max
-	Config.AtmosMax = *atmos_max
-	Config.AacType = *aac_type
-	Config.MVAudioType = *mv_audio_type
-	Config.MVMax = *mv_max
-
-	args := pflag.Args()
-	if len(args) == 0 {
-		fmt.Println("No URLs provided. Please provide at least one URL.")
-		pflag.Usage()
-		return
-	}
-	os.Args = args
-	if strings.Contains(os.Args[0], "/artist/") {
-		urlArtistName, urlArtistID, err := getUrlArtistName(os.Args[0], token)
-		if err != nil {
-			fmt.Println("Failed to get artistname.")
-			return
-		}
-		//fmt.Println("get artistname:", urlArtistName)
-		Config.ArtistFolderFormat = strings.NewReplacer(
-			"{UrlArtistName}", LimitString(urlArtistName),
-			"{ArtistId}", urlArtistID,
-		).Replace(Config.ArtistFolderFormat)
-		albumArgs, err := checkArtist(os.Args[0], token, "albums")
-		if err != nil {
-			fmt.Println("Failed to get artist albums.")
-			return
-		}
-		mvArgs, err := checkArtist(os.Args[0], token, "music-videos")
-		if err != nil {
-			fmt.Println("Failed to get artist music-videos.")
-			//return
-		}
-		os.Args = append(albumArgs, mvArgs...)
-	}
-	albumTotal := len(os.Args)
-	for {
-		for albumNum, urlRaw := range os.Args {
-			fmt.Printf("Album %d of %d:\n", albumNum+1, albumTotal)
-			var storefront, albumId string
-			//mv dl dev
-			if strings.Contains(urlRaw, "/music-video/") {
-				if debug_mode {
-					continue
-				}
-				counter.Total++
-				if len(Config.MediaUserToken) <= 50 {
-					fmt.Println("meida-user-token is not set, skip MV dl")
-					counter.Success++
-					continue
-				}
-				if _, err := exec.LookPath("mp4decrypt"); err != nil {
-					fmt.Println("mp4decrypt is not found, skip MV dl")
-					counter.Success++
-					continue
-				}
-				mvSaveDir := strings.NewReplacer(
-					"{ArtistName}", "",
-					"{UrlArtistName}", "",
-					"{ArtistId}", "",
-				).Replace(Config.ArtistFolderFormat)
-				if mvSaveDir != "" {
-					mvSaveDir = filepath.Join(Config.AlacSaveFolder, forbiddenNames.ReplaceAllString(mvSaveDir, "_"))
-				} else {
-					mvSaveDir = Config.AlacSaveFolder
-				}
-				storefront, albumId = checkUrlMv(urlRaw)
-				err := mvDownloader(albumId, mvSaveDir, token, storefront, Config.MediaUserToken, nil)
-				if err != nil {
-					fmt.Println("\u26A0 Failed to dl MV:", err)
-					counter.Error++
-					continue
-				}
-				counter.Success++
-				continue
-			}
-			if strings.Contains(urlRaw, "/song/") {
-				urlRaw, err = getUrlSong(urlRaw, token)
-				dl_song = true
-				if err != nil {
-					fmt.Println("Failed to get Song info.")
-				}
-			}
-			if strings.Contains(urlRaw, "/playlist/") {
-				storefront, albumId = checkUrlPlaylist(urlRaw)
-			} else {
-				storefront, albumId = checkUrl(urlRaw)
-			}
-			if albumId == "" {
-				fmt.Printf("Invalid URL: %s\n", urlRaw)
-				continue
-			}
-			parse, err := url.Parse(urlRaw)
-			if err != nil {
-				log.Fatalf("Invalid URL: %v", err)
-			}
-			var urlArg_i = parse.Query().Get("i")
-			err = rip(albumId, token, storefront, Config.MediaUserToken, urlArg_i)
-			if err != nil {
-				fmt.Println("Album failed.")
-				fmt.Println(err)
-			}
-		}
-		fmt.Printf("=======  [\u2714 ] Completed: %d/%d  |  [\u26A0 ] Warnings: %d  |  [\u2716 ] Errors: %d  =======\n", counter.Success, counter.Total, counter.Unavailable+counter.NotSong, counter.Error)
-		if counter.Error == 0 {
-			break
-		}
-		fmt.Println("Error detected, press Enter to try again...")
-		fmt.Scanln()
-		fmt.Println("Start trying again...")
-		counter = structs.Counter{}
-	}
-}
-func mvDownloader(adamID string, saveDir string, token string, storefront string, mediaUserToken string, meta *structs.AutoGenerated) error {
-	MVInfo, err := getMVInfoFromAdam(adamID, token, storefront)
-	if err != nil {
-		fmt.Println("\u26A0 Failed to get MV manifest:", err)
-		return nil
-	}
-
-	//获取传入的专辑信息当中该mv所在的位置
-	var trackTotal int
-	var trackNum int
-	var index int
-	if meta != nil {
-		trackTotal = len(meta.Data[0].Relationships.Tracks.Data)
-		for i, track := range meta.Data[0].Relationships.Tracks.Data {
-			if adamID == track.ID {
-				index = i
-				trackNum = i + 1
-			}
-		}
-	}
-
-	if strings.HasSuffix(saveDir, ".") {
-		saveDir = strings.ReplaceAll(saveDir, ".", "")
-	}
-	saveDir = strings.TrimSpace(saveDir)
-
-	vidPath := filepath.Join(saveDir, fmt.Sprintf("%s_vid.mp4", adamID))
-	audPath := filepath.Join(saveDir, fmt.Sprintf("%s_aud.mp4", adamID))
-	mvSaveName := fmt.Sprintf("%s (%s)", MVInfo.Data[0].Attributes.Name, adamID)
-	if meta != nil {
-		mvSaveName = fmt.Sprintf("%02d. %s", trackNum, MVInfo.Data[0].Attributes.Name)
-	}
-
-	mvOutPath := filepath.Join(saveDir, fmt.Sprintf("%s.mp4", forbiddenNames.ReplaceAllString(mvSaveName, "_")))
-
-	fmt.Println(MVInfo.Data[0].Attributes.Name)
-
-	exists, _ := fileExists(mvOutPath)
-	if exists {
-		fmt.Println("MV already exists locally.")
-		return nil
-	}
-
-	mvm3u8url, _, _ := runv3.GetWebplayback(adamID, token, mediaUserToken, true)
-	if mvm3u8url == "" {
-		return errors.New("media-user-token may wrong or expired")
-	}
-
-	os.MkdirAll(saveDir, os.ModePerm)
-	//video
-	videom3u8url, _ := extractVideo(mvm3u8url)
-	videokeyAndUrls, _ := runv3.Run(adamID, videom3u8url, token, mediaUserToken, true)
-	_ = runv3.ExtMvData(videokeyAndUrls, vidPath)
-	//audio
-	audiom3u8url, _ := extractMvAudio(mvm3u8url)
-	audiokeyAndUrls, _ := runv3.Run(adamID, audiom3u8url, token, mediaUserToken, true)
-	_ = runv3.ExtMvData(audiokeyAndUrls, audPath)
-
-	//tags
-	tags := []string{
-		"tool=",
-		fmt.Sprintf("artist=%s", MVInfo.Data[0].Attributes.ArtistName),
-		fmt.Sprintf("title=%s", MVInfo.Data[0].Attributes.Name),
-		fmt.Sprintf("genre=%s", MVInfo.Data[0].Attributes.GenreNames[0]),
-		fmt.Sprintf("created=%s", MVInfo.Data[0].Attributes.ReleaseDate),
-		fmt.Sprintf("ISRC=%s", MVInfo.Data[0].Attributes.Isrc),
-	}
-
-	// ContentRating tag
-	if MVInfo.Data[0].Attributes.ContentRating == "explicit" {
-		tags = append(tags, "rating=1")
-	} else if MVInfo.Data[0].Attributes.ContentRating == "clean" {
-		tags = append(tags, "rating=2")
-	} else {
-		tags = append(tags, "rating=0")
-	}
-
-	//根据情况额外添加可使用的tags
-	if meta != nil {
-		if meta.Data[0].Type == "playlists" && !Config.UseSongInfoForPlaylist {
-			tags = append(tags, "disk=1/1")
-			tags = append(tags, fmt.Sprintf("album=%s", meta.Data[0].Attributes.Name))
-			tags = append(tags, fmt.Sprintf("track=%d", trackNum))
-			tags = append(tags, fmt.Sprintf("tracknum=%d/%d", trackNum, trackTotal))
-			tags = append(tags, fmt.Sprintf("album_artist=%s", meta.Data[0].Attributes.ArtistName))
-			tags = append(tags, fmt.Sprintf("performer=%s", meta.Data[0].Relationships.Tracks.Data[index].Attributes.ArtistName))
-			tags = append(tags, fmt.Sprintf("copyright=%s", meta.Data[0].Attributes.Copyright))
-			tags = append(tags, fmt.Sprintf("UPC=%s", meta.Data[0].Attributes.Upc))
-		} else {
-			tags = append(tags, fmt.Sprintf("album=%s", meta.Data[0].Relationships.Tracks.Data[index].Attributes.AlbumName))
-			tags = append(tags, fmt.Sprintf("disk=%d/%d", meta.Data[0].Relationships.Tracks.Data[index].Attributes.DiscNumber, meta.Data[0].Relationships.Tracks.Data[trackTotal-1].Attributes.DiscNumber))
-			tags = append(tags, fmt.Sprintf("track=%d", meta.Data[0].Relationships.Tracks.Data[index].Attributes.TrackNumber))
-			tags = append(tags, fmt.Sprintf("tracknum=%d/%d", meta.Data[0].Relationships.Tracks.Data[index].Attributes.TrackNumber, meta.Data[0].Attributes.TrackCount))
-			tags = append(tags, fmt.Sprintf("album_artist=%s", meta.Data[0].Attributes.ArtistName))
-			tags = append(tags, fmt.Sprintf("performer=%s", meta.Data[0].Relationships.Tracks.Data[index].Attributes.ArtistName))
-			tags = append(tags, fmt.Sprintf("copyright=%s", meta.Data[0].Attributes.Copyright))
-			tags = append(tags, fmt.Sprintf("UPC=%s", meta.Data[0].Attributes.Upc))
-		}
-	} else {
-		tags = append(tags, fmt.Sprintf("album=%s", MVInfo.Data[0].Attributes.AlbumName))
-		tags = append(tags, fmt.Sprintf("disk=%d", MVInfo.Data[0].Attributes.DiscNumber))
-		tags = append(tags, fmt.Sprintf("track=%d", MVInfo.Data[0].Attributes.TrackNumber))
-		tags = append(tags, fmt.Sprintf("tracknum=%d", MVInfo.Data[0].Attributes.TrackNumber))
-		//tags = append(tags, fmt.Sprintf("album_artist=%s", MVInfo.Data[0].Attributes.ArtistName))
-		tags = append(tags, fmt.Sprintf("performer=%s", MVInfo.Data[0].Attributes.ArtistName))
-	}
-
-	// Extract and save thumbnail if enabled
-	var covPath string
-	//强制嵌入封面
-	if true {
-		// Get the highest quality thumbnail URL from the MV info
-		thumbURL := MVInfo.Data[0].Attributes.Artwork.URL
-
-		// Generate base name without extension
-		baseThumbName := forbiddenNames.ReplaceAllString(mvSaveName, "_") + "_thumbnail"
-
-		// Download and save thumbnail
-		covPath, err = writeCover(saveDir, baseThumbName, thumbURL)
-		if err != nil {
-			fmt.Println("Failed to save MV thumbnail:", err)
-		} else {
-			//fmt.Println("MV thumbnail saved successfully")
-			tags = append(tags, fmt.Sprintf("cover=%s", covPath))
-		}
-	}
-
-	//mux and add tag
-	tagsString := strings.Join(tags, ":")
-	muxCmd := exec.Command("MP4Box", "-itags", tagsString, "-quiet", "-add", vidPath, "-add", audPath, "-keep-utc", "-new", mvOutPath)
-	fmt.Printf("MV Remuxing...")
-	if err := muxCmd.Run(); err != nil {
-		fmt.Printf("MV mux failed: %v\n", err)
-		return err
-	}
-	fmt.Printf("\rMV Remuxed.   \n")
-	defer os.Remove(vidPath)
-	defer os.Remove(audPath)
-	defer os.Remove(covPath)
-
-	return nil
-}
-
-func extractMvAudio(c string) (string, error) {
-	MediaUrl, err := url.Parse(c)
-	if err != nil {
-		return "", err
-	}
-
-	resp, err := http.Get(c)
-	if err != nil {
-		return "", err
-	}
-	defer resp.Body.Close()
-
-	if resp.StatusCode != http.StatusOK {
-		return "", errors.New(resp.Status)
-	}
-
-	body, err := io.ReadAll(resp.Body)
-	if err != nil {
-		return "", err
-	}
-
-	audioString := string(body)
-	from, listType, err := m3u8.DecodeFrom(strings.NewReader(audioString), true)
-	if err != nil || listType != m3u8.MASTER {
-		return "", errors.New("m3u8 not of media type")
-	}
-
-	audio := from.(*m3u8.MasterPlaylist)
-
-	var audioPriority = []string{"audio-atmos", "audio-ac3", "audio-stereo-256"}
-	if Config.MVAudioType == "ac3" {
-		audioPriority = []string{"audio-ac3", "audio-stereo-256"}
-	} else if Config.MVAudioType == "aac" {
-		audioPriority = []string{"audio-stereo-256"}
-	}
-
-	re := regexp.MustCompile(`_gr(\d+)_`)
-
-	type AudioStream struct {
-		URL     string
-		Rank    int
-		GroupID string
-	}
-	var audioStreams []AudioStream
-
-	for _, variant := range audio.Variants {
-		for _, audiov := range variant.Alternatives {
-			if audiov.URI != "" {
-				for _, priority := range audioPriority {
-					if audiov.GroupId == priority {
-						matches := re.FindStringSubmatch(audiov.URI)
-						if len(matches) == 2 {
-							var rank int
-							fmt.Sscanf(matches[1], "%d", &rank)
-							streamUrl, _ := MediaUrl.Parse(audiov.URI)
-							audioStreams = append(audioStreams, AudioStream{
-								URL:     streamUrl.String(),
-								Rank:    rank,
-								GroupID: audiov.GroupId,
-							})
-						}
-					}
-				}
-			}
-		}
-	}
-
-	if len(audioStreams) == 0 {
-		return "", errors.New("no suitable audio stream found")
-	}
-
-	sort.Slice(audioStreams, func(i, j int) bool {
-		return audioStreams[i].Rank > audioStreams[j].Rank
-	})
-	fmt.Println("Audio: " + audioStreams[0].GroupID)
-	return audioStreams[0].URL, nil
-}
-
-func checkM3u8(b string, f string) (string, error) {
-	var EnhancedHls string
-	if Config.GetM3u8FromDevice {
-		adamID := b
-		conn, err := net.Dial("tcp", Config.GetM3u8Port)
-		if err != nil {
-			fmt.Println("Error connecting to device:", err)
-			return "none", err
-		}
-		defer conn.Close()
-		if f == "song" {
-			fmt.Println("Connected to device")
-		}
-
-		// Send the length of adamID and the adamID itself
-		adamIDBuffer := []byte(adamID)
-		lengthBuffer := []byte{byte(len(adamIDBuffer))}
-
-		// Write length and adamID to the connection
-		_, err = conn.Write(lengthBuffer)
-		if err != nil {
-			fmt.Println("Error writing length to device:", err)
-			return "none", err
-		}
-
-		_, err = conn.Write(adamIDBuffer)
-		if err != nil {
-			fmt.Println("Error writing adamID to device:", err)
-			return "none", err
-		}
-
-		// Read the response (URL) from the device
-		response, err := bufio.NewReader(conn).ReadBytes('\n')
-		if err != nil {
-			fmt.Println("Error reading response from device:", err)
-			return "none", err
-		}
-
-		// Trim any newline characters from the response
-
-		response = bytes.TrimSpace(response)
-		if len(response) > 0 {
-			if f == "song" {
-				fmt.Println("Received URL:", string(response))
-			}
-			EnhancedHls = string(response)
-		} else {
-			fmt.Println("Received an empty response")
-		}
-	}
-	return EnhancedHls, nil
-}
-
-func formatAvailability(available bool, quality string) string {
-	if !available {
-		return "Not Available"
-	}
-	return quality
-}
-
-func extractMedia(b string, more_mode bool) (string, string, error) {
-	masterUrl, err := url.Parse(b)
-	if err != nil {
-		return "", "", err
-	}
-	resp, err := http.Get(b)
-	if err != nil {
-		return "", "", err
-	}
-	defer resp.Body.Close()
-	if resp.StatusCode != http.StatusOK {
-		return "", "", errors.New(resp.Status)
-	}
-	body, err := io.ReadAll(resp.Body)
-	if err != nil {
-		return "", "", err
-	}
-	masterString := string(body)
-	from, listType, err := m3u8.DecodeFrom(strings.NewReader(masterString), true)
-	if err != nil || listType != m3u8.MASTER {
-		return "", "", errors.New("m3u8 not of master type")
-	}
-	master := from.(*m3u8.MasterPlaylist)
-	var streamUrl *url.URL
-	sort.Slice(master.Variants, func(i, j int) bool {
-		return master.Variants[i].AverageBandwidth > master.Variants[j].AverageBandwidth
-	})
-	if debug_mode && more_mode {
-		fmt.Println("\nDebug: All Available Variants:")
-		var data [][]string
-		for _, variant := range master.Variants {
-			data = append(data, []string{variant.Codecs, variant.Audio, fmt.Sprint(variant.Bandwidth)})
-			//fmt.Printf("Codec: %s, Audio: %s, Bandwidth: %d\n",
-			//variant.Codecs, variant.Audio, variant.Bandwidth)
-		}
-		table := tablewriter.NewWriter(os.Stdout)
-		table.SetHeader([]string{"Codec", "Audio", "Bandwidth"})
-		//table.SetFooter([]string{"", "", "Total", "$146.93"})
-		table.SetAutoMergeCells(true)
-		//table.SetAutoMergeCellsByColumnIndex([]int{1,2,3})
-		table.SetRowLine(true)
-		table.AppendBulk(data)
-		table.Render()
-
-		var hasAAC, hasLossless, hasHiRes, hasAtmos, hasDolbyAudio bool
-		var aacQuality, losslessQuality, hiResQuality, atmosQuality, dolbyAudioQuality string
-
-		// Check for all formats
-		for _, variant := range master.Variants {
-			if variant.Codecs == "mp4a.40.2" { // AAC
-				hasAAC = true
-				split := strings.Split(variant.Audio, "-")
-				if len(split) >= 3 {
-					bitrate, _ := strconv.Atoi(split[2])
-					currentBitrate := 0
-					if aacQuality != "" {
-						current := strings.Split(aacQuality, " | ")[2]
-						current = strings.Split(current, " ")[0]
-						currentBitrate, _ = strconv.Atoi(current)
-					}
-					if bitrate > currentBitrate {
-						aacQuality = fmt.Sprintf("AAC | 2 Channel | %d kbps", bitrate)
-					}
-				}
-			} else if variant.Codecs == "ec-3" && strings.Contains(variant.Audio, "atmos") { // Dolby Atmos
-				hasAtmos = true
-				split := strings.Split(variant.Audio, "-")
-				if len(split) > 0 {
-					bitrateStr := split[len(split)-1]
-					// Remove leading "2" if present in "2768"
-					if len(bitrateStr) == 4 && bitrateStr[0] == '2' {
-						bitrateStr = bitrateStr[1:]
-					}
-					bitrate, _ := strconv.Atoi(bitrateStr)
-					currentBitrate := 0
-					if atmosQuality != "" {
-						current := strings.Split(strings.Split(atmosQuality, " | ")[2], " ")[0]
-						currentBitrate, _ = strconv.Atoi(current)
-					}
-					if bitrate > currentBitrate {
-						atmosQuality = fmt.Sprintf("E-AC-3 | 16 Channel | %d kbps", bitrate)
-					}
-				}
-			} else if variant.Codecs == "alac" { // ALAC (Lossless or Hi-Res)
-				split := strings.Split(variant.Audio, "-")
-				if len(split) >= 3 {
-					bitDepth := split[len(split)-1]
-					sampleRate := split[len(split)-2]
-					sampleRateInt, _ := strconv.Atoi(sampleRate)
-					if sampleRateInt > 48000 { // Hi-Res
-						hasHiRes = true
-						hiResQuality = fmt.Sprintf("ALAC | 2 Channel | %s-bit/%d kHz", bitDepth, sampleRateInt/1000)
-					} else { // Standard Lossless
-						hasLossless = true
-						losslessQuality = fmt.Sprintf("ALAC | 2 Channel | %s-bit/%d kHz", bitDepth, sampleRateInt/1000)
-					}
-				}
-			} else if variant.Codecs == "ac-3" { // Dolby Audio
-				hasDolbyAudio = true
-				split := strings.Split(variant.Audio, "-")
-				if len(split) > 0 {
-					bitrate, _ := strconv.Atoi(split[len(split)-1])
-					dolbyAudioQuality = fmt.Sprintf("AC-3 |  16 Channel | %d kbps", bitrate)
-				}
-			}
-		}
-
-		fmt.Println("Available Audio Formats:")
-		fmt.Println("------------------------")
-		fmt.Printf("AAC             : %s\n", formatAvailability(hasAAC, aacQuality))
-		fmt.Printf("Lossless        : %s\n", formatAvailability(hasLossless, losslessQuality))
-		fmt.Printf("Hi-Res Lossless : %s\n", formatAvailability(hasHiRes, hiResQuality))
-		fmt.Printf("Dolby Atmos     : %s\n", formatAvailability(hasAtmos, atmosQuality))
-		fmt.Printf("Dolby Audio     : %s\n", formatAvailability(hasDolbyAudio, dolbyAudioQuality))
-		fmt.Println("------------------------")
-
-		return "", "", nil
-	}
-	var Quality string
-	for _, variant := range master.Variants {
-		if dl_atmos {
-			if variant.Codecs == "ec-3" && strings.Contains(variant.Audio, "atmos") {
-				if debug_mode && !more_mode {
-					fmt.Printf("Debug: Found Dolby Atmos variant - %s (Bitrate: %d kbps)\n",
-						variant.Audio, variant.Bandwidth/1000)
-				}
-				split := strings.Split(variant.Audio, "-")
-				length := len(split)
-				length_int, err := strconv.Atoi(split[length-1])
-				if err != nil {
-					return "", "", err
-				}
-				if length_int <= Config.AtmosMax {
-					if !debug_mode && !more_mode {
-						fmt.Printf("%s\n", variant.Audio)
-					}
-					streamUrlTemp, err := masterUrl.Parse(variant.URI)
-					if err != nil {
-						return "", "", err
-					}
-					streamUrl = streamUrlTemp
-					Quality = fmt.Sprintf("%s kbps", split[len(split)-1])
-					break
-				}
-			} else if variant.Codecs == "ac-3" { // Add Dolby Audio support
-				if debug_mode && !more_mode {
-					fmt.Printf("Debug: Found Dolby Audio variant - %s (Bitrate: %d kbps)\n",
-						variant.Audio, variant.Bandwidth/1000)
-				}
-				streamUrlTemp, err := masterUrl.Parse(variant.URI)
-				if err != nil {
-					return "", "", err
-				}
-				streamUrl = streamUrlTemp
-				split := strings.Split(variant.Audio, "-")
-				Quality = fmt.Sprintf("%s kbps", split[len(split)-1])
-				break
-			}
-		} else if dl_aac {
-			if variant.Codecs == "mp4a.40.2" {
-				if debug_mode && !more_mode {
-					fmt.Printf("Debug: Found AAC variant - %s (Bitrate: %d)\n", variant.Audio, variant.Bandwidth)
-				}
-				aacregex := regexp.MustCompile(`audio-stereo-\d+`)
-				replaced := aacregex.ReplaceAllString(variant.Audio, "aac")
-				if replaced == Config.AacType {
-					if !debug_mode && !more_mode {
-						fmt.Printf("%s\n", variant.Audio)
-					}
-					streamUrlTemp, err := masterUrl.Parse(variant.URI)
-					if err != nil {
-						panic(err)
-					}
-					streamUrl = streamUrlTemp
-					split := strings.Split(variant.Audio, "-")
-					Quality = fmt.Sprintf("%s kbps", split[2])
-					break
-				}
-			}
-		} else {
-			if variant.Codecs == "alac" {
-				split := strings.Split(variant.Audio, "-")
-				length := len(split)
-				length_int, err := strconv.Atoi(split[length-2])
-				if err != nil {
-					return "", "", err
-				}
-				if length_int <= Config.AlacMax {
-					if !debug_mode && !more_mode {
-						fmt.Printf("%s-bit / %s Hz\n", split[length-1], split[length-2])
-					}
-					streamUrlTemp, err := masterUrl.Parse(variant.URI)
-					if err != nil {
-						panic(err)
-					}
-					streamUrl = streamUrlTemp
-					KHZ := float64(length_int) / 1000.0
-					Quality = fmt.Sprintf("%sB-%.1fkHz", split[length-1], KHZ)
-					break
-				}
-			}
-		}
-	}
-	if streamUrl == nil {
-		return "", "", errors.New("no codec found")
-	}
-	return streamUrl.String(), Quality, nil
-}
-func extractVideo(c string) (string, error) {
-	MediaUrl, err := url.Parse(c)
-	if err != nil {
-		return "", err
-	}
-
-	resp, err := http.Get(c)
-	if err != nil {
-		return "", err
-	}
-	defer resp.Body.Close()
-
-	if resp.StatusCode != http.StatusOK {
-		return "", errors.New(resp.Status)
-	}
-
-	body, err := io.ReadAll(resp.Body)
-	if err != nil {
-		return "", err
-	}
-	videoString := string(body)
-
-	from, listType, err := m3u8.DecodeFrom(strings.NewReader(videoString), true)
-	if err != nil || listType != m3u8.MASTER {
-		return "", errors.New("m3u8 not of media type")
-	}
-
-	video := from.(*m3u8.MasterPlaylist)
-
-	re := regexp.MustCompile(`_(\d+)x(\d+)`)
-
-	var streamUrl *url.URL
-	sort.Slice(video.Variants, func(i, j int) bool {
-		return video.Variants[i].AverageBandwidth > video.Variants[j].AverageBandwidth
-	})
-
-	maxHeight := Config.MVMax
-
-	for _, variant := range video.Variants {
-		matches := re.FindStringSubmatch(variant.URI)
-		if len(matches) == 3 {
-			height := matches[2]
-			var h int
-			_, err := fmt.Sscanf(height, "%d", &h)
-			if err != nil {
-				continue
-			}
-			if h <= maxHeight {
-				streamUrl, err = MediaUrl.Parse(variant.URI)
-				if err != nil {
-					return "", err
-				}
-				fmt.Println("Video: " + variant.Resolution + "-" + variant.VideoRange)
-				break
-			}
-		}
-	}
-
-	if streamUrl == nil {
-		return "", errors.New("no suitable video stream found")
-	}
-
-	return streamUrl.String(), nil
-}
-
-func getInfoFromAdam(adamId string, token string, storefront string) (*structs.SongData, error) {
-	request, err := http.NewRequest("GET", fmt.Sprintf("https://amp-api.music.apple.com/v1/catalog/%s/songs/%s", storefront, adamId), nil)
-	if err != nil {
-		return nil, err
-	}
-	query := url.Values{}
-	query.Set("extend", "extendedAssetUrls")
-	query.Set("include", "albums")
-	query.Set("l", Config.Language)
-	request.URL.RawQuery = query.Encode()
-
-	request.Header.Set("Authorization", fmt.Sprintf("Bearer %s", token))
-	request.Header.Set("User-Agent", "iTunes/12.11.3 (Windows; Microsoft Windows 10 x64 Professional Edition (Build 19041); x64) AppleWebKit/7611.1022.4001.1 (dt:2)")
-	request.Header.Set("Origin", "https://music.apple.com")
-
-	do, err := http.DefaultClient.Do(request)
-	if err != nil {
-		return nil, err
-	}
-	defer do.Body.Close()
-	if do.StatusCode != http.StatusOK {
-		return nil, errors.New(do.Status)
-	}
-
-	obj := new(structs.ApiResult)
-	err = json.NewDecoder(do.Body).Decode(&obj)
-	if err != nil {
-		return nil, err
-	}
-
-	for _, d := range obj.Data {
-		if d.ID == adamId {
-			return &d, nil
-		}
-	}
-	return nil, nil
-}
-
-func getMVInfoFromAdam(adamId string, token string, storefront string) (*structs.AutoGeneratedMusicVideo, error) {
-	request, err := http.NewRequest("GET", fmt.Sprintf("https://amp-api.music.apple.com/v1/catalog/%s/music-videos/%s", storefront, adamId), nil)
-	if err != nil {
-		return nil, err
-	}
-	query := url.Values{}
-	query.Set("l", Config.Language)
-	request.URL.RawQuery = query.Encode()
-	request.Header.Set("Authorization", fmt.Sprintf("Bearer %s", token))
-	request.Header.Set("User-Agent", "Mozilla/5.0 (Windows NT 10.0; Win64; x64) AppleWebKit/537.36 (KHTML, like Gecko) Chrome/91.0.4472.124 Safari/537.36")
-	request.Header.Set("Origin", "https://music.apple.com")
-
-	do, err := http.DefaultClient.Do(request)
-	if err != nil {
-		return nil, err
-	}
-	defer do.Body.Close()
-	if do.StatusCode != http.StatusOK {
-		return nil, errors.New(do.Status)
-	}
-
-	obj := new(structs.AutoGeneratedMusicVideo)
-	err = json.NewDecoder(do.Body).Decode(&obj)
-	if err != nil {
-		return nil, err
-	}
-
-	return obj, nil
-}
-
-func getToken() (string, error) {
-	req, err := http.NewRequest("GET", "https://beta.music.apple.com", nil)
-	if err != nil {
-		return "", err
-	}
-
-	resp, err := http.DefaultClient.Do(req)
-	if err != nil {
-		return "", err
-	}
-	defer resp.Body.Close()
-
-	body, err := io.ReadAll(resp.Body)
-	if err != nil {
-		return "", err
-	}
-
-	regex := regexp.MustCompile(`/assets/index-legacy-[^/]+\.js`)
-	indexJsUri := regex.FindString(string(body))
-
-	req, err = http.NewRequest("GET", "https://beta.music.apple.com"+indexJsUri, nil)
-	if err != nil {
-		return "", err
-	}
-
-	resp, err = http.DefaultClient.Do(req)
-	if err != nil {
-		return "", err
-	}
-	defer resp.Body.Close()
-
-	body, err = io.ReadAll(resp.Body)
-	if err != nil {
-		return "", err
-	}
-
-	regex = regexp.MustCompile(`eyJh([^"]*)`)
-	token := regex.FindString(string(body))
-
-	return token, nil
-}
-=======
-package main
-
-import (
-	"bufio"
-	"bytes"
-	"encoding/json"
-	"errors"
-	"fmt"
-	"io"
-	"log"
-	"net"
-	"net/http"
-	"net/url"
-	"os"
-	"os/exec"
-	"path/filepath"
-	"regexp"
-	"sort"
-	"strconv"
-	"strings"
-	"time"
-
-	"main/utils/ampapi"
-	"main/utils/lyrics"
-	"main/utils/runv2"
-	"main/utils/runv3"
-	"main/utils/structs"
-	"main/utils/task"
-
-	"github.com/AlecAivazis/survey/v2"
-	"github.com/fatih/color"
-	"github.com/grafov/m3u8"
-	"github.com/olekukonko/tablewriter"
-	"github.com/spf13/pflag"
-	"github.com/zhaarey/go-mp4tag"
-	"gopkg.in/yaml.v2"
-)
-
-var (
-	forbiddenNames = regexp.MustCompile(`[/\\<>:"|?*]`)
-	dl_atmos       bool
-	dl_aac         bool
-	dl_select      bool
-	dl_song        bool
-	artist_select  bool
-	debug_mode     bool
-	alac_max       *int
-	atmos_max      *int
-	mv_max         *int
-	mv_audio_type  *string
-	aac_type       *string
-	Config         structs.ConfigSet
-	counter        structs.Counter
-	okDict         = make(map[string][]int)
-)
-
-func loadConfig() error {
-	data, err := os.ReadFile("config.yaml")
-	if err != nil {
-		return err
-	}
-	err = yaml.Unmarshal(data, &Config)
-	if err != nil {
-		return err
-	}
-	if len(Config.Storefront) != 2 {
-		Config.Storefront = "us"
-	}
-	return nil
-}
-
-func LimitString(s string) string {
-	if len([]rune(s)) > Config.LimitMax {
-		return string([]rune(s)[:Config.LimitMax])
-	}
-	return s
-}
-
-func isInArray(arr []int, target int) bool {
-	for _, num := range arr {
-		if num == target {
-			return true
-		}
-	}
-	return false
-}
-
-func fileExists(path string) (bool, error) {
-	f, err := os.Stat(path)
-	if err == nil {
-		return !f.IsDir(), nil
-	} else if os.IsNotExist(err) {
-		return false, nil
-	}
-	return false, err
-}
-
-func checkUrl(url string) (string, string) {
-	pat := regexp.MustCompile(`^(?:https:\/\/(?:beta\.music|music|classical\.music)\.apple\.com\/(\w{2})(?:\/album|\/album\/.+))\/(?:id)?(\d[^\D]+)(?:$|\?)`)
-	matches := pat.FindAllStringSubmatch(url, -1)
-
-	if matches == nil {
-		return "", ""
-	} else {
-		return matches[0][1], matches[0][2]
-	}
-}
-func checkUrlMv(url string) (string, string) {
-	pat := regexp.MustCompile(`^(?:https:\/\/(?:beta\.music|music)\.apple\.com\/(\w{2})(?:\/music-video|\/music-video\/.+))\/(?:id)?(\d[^\D]+)(?:$|\?)`)
-	matches := pat.FindAllStringSubmatch(url, -1)
-
-	if matches == nil {
-		return "", ""
-	} else {
-		return matches[0][1], matches[0][2]
-	}
-}
-func checkUrlSong(url string) (string, string) {
-	pat := regexp.MustCompile(`^(?:https:\/\/(?:beta\.music|music|classical\.music)\.apple\.com\/(\w{2})(?:\/song|\/song\/.+))\/(?:id)?(\d[^\D]+)(?:$|\?)`)
-	matches := pat.FindAllStringSubmatch(url, -1)
-
-	if matches == nil {
-		return "", ""
-	} else {
-		return matches[0][1], matches[0][2]
-	}
-}
-func checkUrlPlaylist(url string) (string, string) {
-	pat := regexp.MustCompile(`^(?:https:\/\/(?:beta\.music|music|classical\.music)\.apple\.com\/(\w{2})(?:\/playlist|\/playlist\/.+))\/(?:id)?(pl\.[\w-]+)(?:$|\?)`)
-	matches := pat.FindAllStringSubmatch(url, -1)
-
-	if matches == nil {
-		return "", ""
-	} else {
-		return matches[0][1], matches[0][2]
-	}
-}
-
-func checkUrlStation(url string) (string, string) {
-	pat := regexp.MustCompile(`^(?:https:\/\/(?:beta\.music|music)\.apple\.com\/(\w{2})(?:\/station|\/station\/.+))\/(?:id)?(ra\.[\w-]+)(?:$|\?)`)
-	matches := pat.FindAllStringSubmatch(url, -1)
-
-	if matches == nil {
-		return "", ""
-	} else {
-		return matches[0][1], matches[0][2]
-	}
-}
-
-func checkUrlArtist(url string) (string, string) {
-	pat := regexp.MustCompile(`^(?:https:\/\/(?:beta\.music|music|classical\.music)\.apple\.com\/(\w{2})(?:\/artist|\/artist\/.+))\/(?:id)?(\d[^\D]+)(?:$|\?)`)
-	matches := pat.FindAllStringSubmatch(url, -1)
-
-	if matches == nil {
-		return "", ""
-	} else {
-		return matches[0][1], matches[0][2]
-	}
-}
-func getUrlSong(songUrl string, token string) (string, error) {
-	storefront, songId := checkUrlSong(songUrl)
-	manifest, err := ampapi.GetSongResp(storefront, songId, Config.Language, token)
-	if err != nil {
-		fmt.Println("\u26A0 Failed to get manifest:", err)
-		counter.NotSong++
-		return "", err
-	}
-	albumId := manifest.Data[0].Relationships.Albums.Data[0].ID
-	songAlbumUrl := fmt.Sprintf("https://music.apple.com/%s/album/1/%s?i=%s", storefront, albumId, songId)
-	return songAlbumUrl, nil
-}
-func getUrlArtistName(artistUrl string, token string) (string, string, error) {
-	storefront, artistId := checkUrlArtist(artistUrl)
-	req, err := http.NewRequest("GET", fmt.Sprintf("https://amp-api.music.apple.com/v1/catalog/%s/artists/%s", storefront, artistId), nil)
-	if err != nil {
-		return "", "", err
-	}
-	req.Header.Set("Authorization", fmt.Sprintf("Bearer %s", token))
-	req.Header.Set("User-Agent", "Mozilla/5.0 (Windows NT 10.0; Win64; x64) AppleWebKit/537.36 (KHTML, like Gecko) Chrome/91.0.4472.124 Safari/537.36")
-	req.Header.Set("Origin", "https://music.apple.com")
-	query := url.Values{}
-	query.Set("l", Config.Language)
-	do, err := http.DefaultClient.Do(req)
-	if err != nil {
-		return "", "", err
-	}
-	defer do.Body.Close()
-	if do.StatusCode != http.StatusOK {
-		return "", "", errors.New(do.Status)
-	}
-	obj := new(structs.AutoGeneratedArtist)
-	err = json.NewDecoder(do.Body).Decode(&obj)
-	if err != nil {
-		return "", "", err
-	}
-	return obj.Data[0].Attributes.Name, obj.Data[0].ID, nil
-}
-
-func checkArtist(artistUrl string, token string, relationship string) ([]string, error) {
-	storefront, artistId := checkUrlArtist(artistUrl)
-	Num := 0
-	//id := 1
-	var args []string
-	var urls []string
-	var options [][]string
-	for {
-		req, err := http.NewRequest("GET", fmt.Sprintf("https://amp-api.music.apple.com/v1/catalog/%s/artists/%s/%s?limit=100&offset=%d&l=%s", storefront, artistId, relationship, Num, Config.Language), nil)
-		if err != nil {
-			return nil, err
-		}
-		req.Header.Set("Authorization", fmt.Sprintf("Bearer %s", token))
-		req.Header.Set("User-Agent", "Mozilla/5.0 (Windows NT 10.0; Win64; x64) AppleWebKit/537.36 (KHTML, like Gecko) Chrome/91.0.4472.124 Safari/537.36")
-		req.Header.Set("Origin", "https://music.apple.com")
-		do, err := http.DefaultClient.Do(req)
-		if err != nil {
-			return nil, err
-		}
-		defer do.Body.Close()
-		if do.StatusCode != http.StatusOK {
-			return nil, errors.New(do.Status)
-		}
-		obj := new(structs.AutoGeneratedArtist)
-		err = json.NewDecoder(do.Body).Decode(&obj)
-		if err != nil {
-			return nil, err
-		}
-		for _, album := range obj.Data {
-			options = append(options, []string{album.Attributes.Name, album.Attributes.ReleaseDate, album.ID, album.Attributes.URL})
-		}
-		Num = Num + 100
-		if len(obj.Next) == 0 {
-			break
-		}
-	}
-	sort.Slice(options, func(i, j int) bool {
-		// 将日期字符串解析为 time.Time 类型进行比较
-		dateI, _ := time.Parse("2006-01-02", options[i][1])
-		dateJ, _ := time.Parse("2006-01-02", options[j][1])
-		return dateI.Before(dateJ) // 返回 true 表示 i 在 j 前面
-	})
-
-	table := tablewriter.NewWriter(os.Stdout)
-	if relationship == "albums" {
-		table.SetHeader([]string{"", "Album Name", "Date", "Album ID"})
-	} else if relationship == "music-videos" {
-		table.SetHeader([]string{"", "MV Name", "Date", "MV ID"})
-	}
-	table.SetRowLine(false)
-	table.SetHeaderColor(tablewriter.Colors{},
-		tablewriter.Colors{tablewriter.FgRedColor, tablewriter.Bold},
-		tablewriter.Colors{tablewriter.Bold, tablewriter.FgBlackColor},
-		tablewriter.Colors{tablewriter.Bold, tablewriter.FgBlackColor})
-
-	table.SetColumnColor(tablewriter.Colors{tablewriter.FgCyanColor},
-		tablewriter.Colors{tablewriter.Bold, tablewriter.FgRedColor},
-		tablewriter.Colors{tablewriter.Bold, tablewriter.FgBlackColor},
-		tablewriter.Colors{tablewriter.Bold, tablewriter.FgBlackColor})
-	for i, v := range options {
-		urls = append(urls, v[3])
-		options[i] = append([]string{fmt.Sprint(i + 1)}, v[:3]...)
-		table.Append(options[i])
-	}
-	table.Render()
-	if artist_select {
-		fmt.Println("You have selected all options:")
-		return urls, nil
-	}
-	reader := bufio.NewReader(os.Stdin)
-	fmt.Println("Please select from the " + relationship + " options above (multiple options separated by commas, ranges supported, or type 'all' to select all)")
-	cyanColor := color.New(color.FgCyan)
-	cyanColor.Print("Enter your choice: ")
-	input, _ := reader.ReadString('\n')
-
-	input = strings.TrimSpace(input)
-	if input == "all" {
-		fmt.Println("You have selected all options:")
-		return urls, nil
-	}
-
-	selectedOptions := [][]string{}
-	parts := strings.Split(input, ",")
-	for _, part := range parts {
-		if strings.Contains(part, "-") {
-			rangeParts := strings.Split(part, "-")
-			selectedOptions = append(selectedOptions, rangeParts)
-		} else {
-			selectedOptions = append(selectedOptions, []string{part})
-		}
-	}
-
-	fmt.Println("You have selected the following options:")
-	for _, opt := range selectedOptions {
-		if len(opt) == 1 {
-			num, err := strconv.Atoi(opt[0])
-			if err != nil {
-				fmt.Println("Invalid option:", opt[0])
-				continue
-			}
-			if num > 0 && num <= len(options) {
-				fmt.Println(options[num-1])
-				args = append(args, urls[num-1])
-			} else {
-				fmt.Println("Option out of range:", opt[0])
-			}
-		} else if len(opt) == 2 {
-			start, err1 := strconv.Atoi(opt[0])
-			end, err2 := strconv.Atoi(opt[1])
-			if err1 != nil || err2 != nil {
-				fmt.Println("Invalid range:", opt)
-				continue
-			}
-			if start < 1 || end > len(options) || start > end {
-				fmt.Println("Range out of range:", opt)
-				continue
-			}
-			for i := start; i <= end; i++ {
-				fmt.Println(options[i-1])
-				args = append(args, urls[i-1])
-			}
-		} else {
-			fmt.Println("Invalid option:", opt)
-		}
-	}
-	return args, nil
-}
-
-func writeCover(sanAlbumFolder, name string, url string) (string, error) {
-	covPath := filepath.Join(sanAlbumFolder, name+"."+Config.CoverFormat)
-	if Config.CoverFormat == "original" {
-		ext := strings.Split(url, "/")[len(strings.Split(url, "/"))-2]
-		ext = ext[strings.LastIndex(ext, ".")+1:]
-		covPath = filepath.Join(sanAlbumFolder, name+"."+ext)
-	}
-	exists, err := fileExists(covPath)
-	if err != nil {
-		fmt.Println("Failed to check if cover exists.")
-		return "", err
-	}
-	if exists {
-		_ = os.Remove(covPath)
-	}
-	if Config.CoverFormat == "png" {
-		re := regexp.MustCompile(`\{w\}x\{h\}`)
-		parts := re.Split(url, 2)
-		url = parts[0] + "{w}x{h}" + strings.Replace(parts[1], ".jpg", ".png", 1)
-	}
-	url = strings.Replace(url, "{w}x{h}", Config.CoverSize, 1)
-	if Config.CoverFormat == "original" {
-		url = strings.Replace(url, "is1-ssl.mzstatic.com/image/thumb", "a5.mzstatic.com/us/r1000/0", 1)
-		url = url[:strings.LastIndex(url, "/")]
-	}
-	req, err := http.NewRequest("GET", url, nil)
-	if err != nil {
-		return "", err
-	}
-	req.Header.Set("User-Agent", "Mozilla/5.0 (Windows NT 10.0; Win64; x64) AppleWebKit/537.36 (KHTML, like Gecko) Chrome/91.0.4472.124 Safari/537.36")
-	do, err := http.DefaultClient.Do(req)
-	if err != nil {
-		return "", err
-	}
-	defer do.Body.Close()
-	if do.StatusCode != http.StatusOK {
-		return "", errors.New(do.Status)
 	}
 	f, err := os.Create(covPath)
 	if err != nil {
@@ -4334,5 +2361,4 @@
 	}
 	
 	return nil
-}
->>>>>>> 4bd24bf5
+}